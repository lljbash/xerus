--- conflicted
+++ resolved
@@ -49,7 +49,6 @@
 
 	template<size_t P>
 	class InternalSolver {
-<<<<<<< HEAD
 		// Minimizes \sum_i w_i 0.5 \norm{A_i x - b_i}^2
 		// where w_i are weights, A_i are evaluations at positions and b_i are solutions.
 		const size_t N;
@@ -64,26 +63,11 @@
 		const double convergenceFactor = 0.995;
 		const size_t maxIterations;
 
-=======
-		const size_t N;
-		const size_t d;
-
-		double initialResiduum = 0.0;
-		const double targetResidual;
-		const size_t maxRank = 50;
-		const double minRankEps = 1e-10;
-		const double epsDecay = 0.8;
-
-		const double convergenceFactor = 0.995;
-		const size_t maxIterations;
-
->>>>>>> 9622eaed
 		const double controlSetFraction = 0.1;
 
 		const std::vector<std::vector<Tensor>> positions;
 		const std::vector<Tensor>& solutions;
 		const std::vector<double> weights;
-<<<<<<< HEAD
 
 		TTTensor& outX;
 
@@ -124,17 +108,17 @@
 
 
 		static std::vector<std::vector<Tensor>> transpose_positions(const TTTensor& _x, const std::vector<std::vector<Tensor>>& _positions, const std::vector<Tensor>& _solutions) {
-			REQUIRE(_positions.size() == _solutions.size(), "Incompatible positions and solutions vector");
+			REQUIRE(_positions.size() == _solutions.size(), "Incompatible positions and solutions vector: " << _positions.size() << " vs " << _solutions.size());
 			for(size_t sample=0; sample < _positions.size(); ++sample) {
-				REQUIRE(_positions[sample].size() == _x.order()-1, "Invalid measurement");
+				REQUIRE(_positions[sample].size() == _x.order()-1, "Invalid measurement: " << _positions[sample].size() << " vs " <<  _x.order()-1 << " (at sample " << sample << ")");
 			}
 
 			std::vector<std::vector<Tensor>> positions(_x.order());
 			for(size_t corePosition=1; corePosition < _x.order(); ++corePosition) {
 				positions[corePosition].reserve(_positions.size());
 				for(size_t sample=0; sample < _positions.size(); ++sample) {
-					REQUIRE(_positions[sample][corePosition-1].dimensions.size() == 1, "Invalid measurement component");
-					REQUIRE(_positions[sample][corePosition-1].size == _x.dimensions[corePosition], "Invalid measurement component");
+					REQUIRE(_positions[sample][corePosition-1].dimensions.size() == 1, "Invalid measurement component: len(" << _positions[sample][corePosition-1].dimensions << ") != 1 (at sample " << sample << " & position " << corePosition << ")");
+					REQUIRE(_positions[sample][corePosition-1].size == _x.dimensions[corePosition], "Invalid measurement component"); // << _positions[sample][corePosition-1].size == _x.dimensions[corePosition]);
 					positions[corePosition].push_back(_positions[sample][corePosition-1]);
 				}
 			}
@@ -617,484 +601,6 @@
 					calc_right_stack(corePosition);
 				}
 
-=======
-
-		TTTensor& outX;
-
-		std::vector<std::vector<size_t>> sets;
-		std::vector<size_t> controlSet;
-
-		double optNorm;
-		double testNorm;
-		std::vector<double> setNorms = std::vector<double>(P);
-
-		double bestTestResidual = std::numeric_limits<double>::max();
-		internal::BlockTT bestX;
-
-		internal::BlockTT x;
-
-		std::vector<std::vector<Tensor>> rightStack;  // From corePosition 1 to d-1
-		std::vector<std::vector<Tensor>> leftIsStack;
-		std::vector<std::vector<Tensor>> leftOughtStack;
-
-		double rankEps;
-		boost::circular_buffer<std::vector<size_t>> prevRanks;
-		boost::circular_buffer<double> residuals {tracking, std::numeric_limits<double>::max()};
-
-
-	public:
-		static std::vector<std::vector<Tensor>> create_positions(const TTTensor& _x, const PolynomBasis _basisType, const std::vector<std::vector<double>>& _randomVariables) {
-			std::vector<std::vector<Tensor>> positions(_x.order());
-
-			for(size_t corePosition = 1; corePosition < _x.order(); ++corePosition) {
-				positions[corePosition].reserve(_randomVariables.size());
-				for(size_t j = 0; j < _randomVariables.size(); ++j) {
-					positions[corePosition].push_back(polynomial_basis_evaluation(_randomVariables[j][corePosition-1], _basisType, _x.dimensions[corePosition]));
-				}
-			}
-
-			return positions;
-		}
-
-
-		static std::vector<std::vector<Tensor>> transpose_positions(const TTTensor& _x, const std::vector<std::vector<Tensor>>& _positions, const std::vector<Tensor>& _solutions) {
-			REQUIRE(_positions.size() == _solutions.size(), "Incompatible positions and solutions vector: " << _positions.size() << " vs " << _solutions.size());
-			for(size_t sample=0; sample < _positions.size(); ++sample) {
-				REQUIRE(_positions[sample].size() == _x.order()-1, "Invalid measurement: " << _positions[sample].size() << " vs " <<  _x.order()-1 << " (at sample " << sample << ")");
-			}
-
-			std::vector<std::vector<Tensor>> positions(_x.order());
-			for(size_t corePosition=1; corePosition < _x.order(); ++corePosition) {
-				positions[corePosition].reserve(_positions.size());
-				for(size_t sample=0; sample < _positions.size(); ++sample) {
-					REQUIRE(_positions[sample][corePosition-1].dimensions.size() == 1, "Invalid measurement component: len(" << _positions[sample][corePosition-1].dimensions << ") != 1 (at sample " << sample << " & position " << corePosition << ")");
-					REQUIRE(_positions[sample][corePosition-1].size == _x.dimensions[corePosition], "Invalid measurement component"); // << _positions[sample][corePosition-1].size == _x.dimensions[corePosition]);
-					positions[corePosition].push_back(_positions[sample][corePosition-1]);
-				}
-			}
-
-			return positions;
-		}
-
-
-		void shuffle_sets() {
-			sets = std::vector<std::vector<size_t>>(P);
-			controlSet.clear();
-
-			std::uniform_real_distribution<double> stochDist(0.0, 1.0);
-			std::uniform_int_distribution<size_t> setDist(0, P-1);
-
-			for(size_t j = 0; j < N; ++j) {
-				if(stochDist(misc::randomEngine) > controlSetFraction) {
-					sets[setDist(misc::randomEngine)].push_back(j);
-				} else {
-					controlSet.push_back(j);
-				}
-			}
-
-			calc_solution_norms();
-		}
-
-
-		void calc_solution_norms() {
-			optNorm = 0.0;
-			for(size_t k = 0; k < sets.size(); ++k) {
-				setNorms[k] = 0.0;
-				for(const auto j : sets[k]) {
-					const double sqrNorm = misc::sqr(frob_norm(solutions[j]));
-					optNorm += weights[j] * sqrNorm;  // HIER
-					setNorms[k] += weights[j] * sqrNorm;  // HIER
-				}
-				setNorms[k] = std::sqrt(setNorms[k]);
-			}
-			optNorm = std::sqrt(optNorm);
-
-			testNorm = 0.0;
-			for(const auto j : controlSet) {
-				const double sqrNorm = misc::sqr(frob_norm(solutions[j]));
-				testNorm += weights[j] * sqrNorm;  // HIER
-			}
-			testNorm = std::sqrt(testNorm);
-		}
-
-
-		InternalSolver(TTTensor& _x, const UQMeasurementSet& _measurments, const PolynomBasis _basisType, const size_t _maxItr, const double _targetEps, const double _initalRankEps) :
-			N(_measurments.size()),
-			d(_x.order()),
-			targetResidual(_targetEps),
-			maxIterations(_maxItr),
-			positions(create_positions(_x, _basisType, _measurments.parameterVectors)),
-			solutions(_measurments.solutions),
-			weights(std::vector<double>(N, 1.0)),
-			outX(_x),
-			x(_x, 0, P),
-			rightStack(d, std::vector<Tensor>(N)),
-			leftIsStack(d, std::vector<Tensor>(N)),
-			leftOughtStack(d, std::vector<Tensor>(N)),
-			rankEps(_initalRankEps),
-			prevRanks(tracking+1, _x.ranks())
-			{
-				LOG(uqADF, "Set size: " << _measurments.size());
-
-				shuffle_sets();
-		}
-
-
-		InternalSolver(TTTensor& _x, const std::vector<std::vector<Tensor>>& _positions, const std::vector<Tensor>& _solutions, const size_t _maxItr, const double _targetEps, const double _initalRankEps) :
-			N(_solutions.size()),
-			d(_x.order()),
-			targetResidual(_targetEps),
-			maxIterations(_maxItr),
-			positions(transpose_positions(_x, _positions, _solutions)),
-			solutions(_solutions),
-			weights(std::vector<double>(N, 1.0)),
-			outX(_x),
-			x(_x, 0, P),
-			rightStack(d, std::vector<Tensor>(N)),
-			leftIsStack(d, std::vector<Tensor>(N)),
-			leftOughtStack(d, std::vector<Tensor>(N)),
-			rankEps(_initalRankEps),
-			prevRanks(tracking+1, _x.ranks())
-			{
-				LOG(uqADF, "Set size: " << N);
-
-				shuffle_sets();
-		}
-
-		InternalSolver(TTTensor& _x, const std::vector<std::vector<Tensor>>& _positions, const std::vector<Tensor>& _solutions, const std::vector<double>& _weights, const size_t _maxItr, const double _targetEps, const double _initalRankEps) :
-			N(_solutions.size()),
-			d(_x.order()),
-			targetResidual(_targetEps),
-			maxIterations(_maxItr),
-			positions(transpose_positions(_x, _positions, _solutions)),
-			solutions(_solutions),
-			weights(_weights),
-			outX(_x),
-			x(_x, 0, P),
-			rightStack(d, std::vector<Tensor>(N)),
-			leftIsStack(d, std::vector<Tensor>(N)),
-			leftOughtStack(d, std::vector<Tensor>(N)),
-			rankEps(_initalRankEps),
-			prevRanks(tracking+1, _x.ranks())
-			{
-				LOG(uqADF, "Set size: " << N);
-
-				shuffle_sets();
-		}
-
-
-		void calc_left_stack(const size_t _position) {
-			REQUIRE(_position+1 < d, "Invalid corePosition");
-
-			if(_position == 0) {
-				Tensor shuffledX = x.get_component(0);
-				shuffledX.reinterpret_dimensions({x.dimensions[0], x.rank(0)}); // Remove dangling 1-mode
-
-				#pragma omp parallel for
-				for(size_t j = 0; j < N; ++j) {
-					// NOTE: leftIsStack[0] is always an identity
-					contract(leftOughtStack[_position][j], solutions[j], shuffledX, 1);
-				}
-
-			} else { // _position > 0
-				const Tensor shuffledX = reshuffle(x.get_component(_position), {1, 0, 2});
-				Tensor measCmp, tmp;
-				#pragma omp parallel for firstprivate(measCmp, tmp)
-				for(size_t j = 0; j < N; ++j) {
-					contract(measCmp, positions[_position][j], shuffledX, 1);
-
-					if(_position > 1) {
-						contract(tmp, measCmp, true, leftIsStack[_position-1][j], false,  1);
-						contract(leftIsStack[_position][j], tmp, measCmp, 1);
-					} else { // _position == 1
-						contract(leftIsStack[_position][j], measCmp, true, measCmp, false, 1);
-					}
-
-					contract(leftOughtStack[_position][j], leftOughtStack[_position-1][j], measCmp, 1);
-				}
-			}
-		}
-
-
-		void calc_right_stack(const size_t _position) {
-			REQUIRE(_position > 0 && _position < d, "Invalid corePosition");
-			Tensor shuffledX = reshuffle(x.get_component(_position), {1, 0, 2});
-
-			if(_position+1 < d) {
-				Tensor tmp;
-				#pragma omp parallel for firstprivate(tmp)
-				for(size_t j = 0; j < N; ++j) {
-					contract(tmp, positions[_position][j], shuffledX, 1);
-					contract(rightStack[_position][j], tmp, rightStack[_position+1][j], 1);
-				}
-			} else { // _position == d-1
-				shuffledX.reinterpret_dimensions({shuffledX.dimensions[0], shuffledX.dimensions[1]}); // Remove dangling 1-mode
-				#pragma omp parallel for
-				for(size_t j = 0; j < N; ++j) {
-					contract(rightStack[_position][j], positions[_position][j], shuffledX, 1);
-				}
-			}
-		}
-
-
-		Tensor calculate_delta(const size_t _corePosition, const size_t _setId) const {
-			REQUIRE(x.corePosition == _corePosition, "IE");
-
-			Tensor delta(x.get_core(_setId).dimensions);
-			Tensor dyadComp, tmp;
-
-			if(_corePosition > 0) {
-				const Tensor shuffledX = reshuffle(x.get_core(_setId), {1, 0, 2});
-
-				//TODO: schedule, threadprivate(dyadComp, tmp)
-				#pragma omp declare reduction(+: Tensor: omp_out += omp_in) initializer(omp_priv = Tensor(omp_orig.dimensions))
-				#pragma omp parallel for reduction(+: delta) firstprivate(_corePosition, _setId, dyadComp, tmp, shuffledX) default(none)
-				for(size_t jIdx = 0; jIdx < sets[_setId].size(); ++jIdx) {
-					const size_t j = sets[_setId][jIdx];
-
-					// Calculate common "dyadic part"
-					Tensor dyadicPart;
-					if(_corePosition < d-1) {
-						contract(dyadicPart, positions[_corePosition][j], rightStack[_corePosition+1][j], 0);
-					} else {
-						dyadicPart = positions[_corePosition][j];
-						dyadicPart.reinterpret_dimensions({dyadicPart.dimensions[0], 1}); // Add dangling 1-mode
-					}
-
-					// Calculate "is"
-					Tensor isPart;
-					contract(isPart, positions[_corePosition][j], shuffledX, 1);
-
-					if(_corePosition < d-1) {
-						contract(isPart, isPart, rightStack[_corePosition+1][j], 1);
-					} else {
-						isPart.reinterpret_dimensions({isPart.dimensions[0]});
-					}
-
-					if(_corePosition > 1) { // NOTE: For _corePosition == 1 leftIsStack is the identity
-						contract(isPart, leftIsStack[_corePosition-1][j], isPart, 1);
-					}
-
-
-					// Combine with ought part
-					contract(dyadComp, isPart - leftOughtStack[_corePosition-1][j], dyadicPart, 0);
-
-					delta += weights[j] * dyadComp;  // HIER
-				}
-			} else { // _corePosition == 0
-				Tensor shuffledX = x.get_core(_setId);
-				shuffledX.reinterpret_dimensions({shuffledX.dimensions[1], shuffledX.dimensions[2]});
-
-				//TODO: schedule, threadprivate(dyadComp, tmp)
-				#pragma omp declare reduction(+: Tensor: omp_out += omp_in) initializer(omp_priv = Tensor(omp_orig.dimensions))
-				#pragma omp parallel for reduction(+: delta) firstprivate(_corePosition, _setId, dyadComp, tmp, shuffledX) default(none)
-				for(size_t jIdx = 0; jIdx < sets[_setId].size(); ++jIdx) {
-					const size_t j = sets[_setId][jIdx];
-					contract(dyadComp, shuffledX, rightStack[_corePosition+1][j], 1);
-					contract(dyadComp, dyadComp - solutions[j], rightStack[_corePosition+1][j], 0);
-					dyadComp.reinterpret_dimensions({1, dyadComp.dimensions[0], dyadComp.dimensions[1]});
-
-					delta += weights[j] * dyadComp;  // HIER
-				}
-			}
-
-			return delta;
-		}
-
-
-		double calculate_norm_A_projGrad(const Tensor& _delta, const size_t _corePosition, const size_t _setId) const {
-			double norm = 0.0;
-			Tensor tmp;
-
-			if(_corePosition == 0) {
-				#pragma omp parallel for firstprivate(tmp) reduction(+:norm)
-				for(size_t jIdx = 0; jIdx < sets[_setId].size(); ++jIdx) {
-					const size_t j = sets[_setId][jIdx];
-					contract(tmp, _delta, rightStack[1][j], 1);
-					const double normPart = misc::sqr(frob_norm(tmp));
-					norm += weights[j] * normPart;  // HIER
-				}
-			} else { // _corePosition > 0
-				Tensor shuffledDelta = reshuffle(_delta, {1, 0, 2});
-				if(_corePosition+1 == d) {
-					shuffledDelta.reinterpret_dimensions({shuffledDelta.dimensions[0], shuffledDelta.dimensions[1]}); // Remove dangling 1-mode
-				}
-
-				Tensor rightPart;
-				#pragma omp parallel for firstprivate(tmp, rightPart) reduction(+:norm)
-				for(size_t jIdx = 0; jIdx < sets[_setId].size(); ++jIdx) {
-					const size_t j = sets[_setId][jIdx];
-
-					// Current node
-					contract(tmp, positions[_corePosition][j], shuffledDelta, 1);
-
-					if(_corePosition+1 < d) {
-						contract(rightPart, tmp, rightStack[_corePosition+1][j], 1);
-					} else {
-						rightPart = tmp;
-					}
-
-					if(_corePosition > 1) {
-						contract(tmp, rightPart, leftIsStack[_corePosition-1][j], 1);
-						contract(tmp, tmp, rightPart, 1);
-					} else { // NOTE: For _corePosition == 1 leftIsStack is the identity
-						contract(tmp, rightPart, rightPart, 1);
-					}
-
-					REQUIRE(tmp.size == 1, "IE");
-					norm += weights[j] * tmp[0];  // HIER
-				}
-			}
-
-			return std::sqrt(norm);
-		}
-
-
-
-		std::tuple<double, double, std::vector<double>> calc_residuals(const size_t _corePosition) const {
-			REQUIRE(_corePosition == 0, "Invalid corePosition");
-
-			// TODO paralell
-
-			const auto avgCore = x.get_average_core();
-			Tensor tmp;
-
-			double optResidual = 0.0;
-			std::vector<double> setResiduals(sets.size(), 0.0);
-			for(size_t k = 0; k < sets.size(); ++k) {
-				for(const auto j : sets[k]) {
-					contract(tmp, avgCore, rightStack[1][j], 1);
-					tmp.reinterpret_dimensions({x.dimensions[0]});
-					tmp -= solutions[j];
-					const double resSqr = misc::sqr(frob_norm(tmp));
-
-					optResidual += weights[j] * resSqr;  // HIER
-					setResiduals[k] += weights[j] * resSqr;  // HIER
-				}
-				setResiduals[k] = std::sqrt(setResiduals[k])/setNorms[k];
-			}
-			optResidual = std::sqrt(optResidual)/optNorm;
-
-			double testResidual = 0.0;
-			for(const auto j : controlSet) {
-				contract(tmp, avgCore, rightStack[1][j], 1);
-				tmp.reinterpret_dimensions({x.dimensions[0]});
-				tmp -= solutions[j];
-				const double resSqr = misc::sqr(frob_norm(tmp));
-
-				testResidual += weights[j] * resSqr;  // HIER
-			}
-			testResidual = std::sqrt(testResidual)/testNorm;
-
-			return std::make_tuple(optResidual, testResidual, setResiduals);
-		}
-
-
-		void update_core(const size_t _corePosition) {
-			const Index left, right, ext, p;
-			REQUIRE(x.corePosition == _corePosition, "IE");
-
-			for(size_t setId = 0; setId < P; ++setId) {
-				const auto delta = calculate_delta(_corePosition, setId);
-				const auto normAProjGrad = calculate_norm_A_projGrad(delta, _corePosition, setId);
-				const value_t PyR = misc::sqr(frob_norm(delta));
-
-				if (PyR > 0) {
-					// Actual update
-					x.component(_corePosition)(left, ext, p, right) = x.component(_corePosition)(left, ext, p, right)-((PyR/misc::sqr(normAProjGrad))*delta)(left, ext, right)*Tensor::dirac({P}, setId)(p);
-				} else {
-					LOG(uqADF, "Warning: vanishing gradient on set " << setId);
-				}
-			}
-		}
-
-
-		void finish(const size_t _iteration) {
-			for(size_t i = 0; i < bestX.order(); i++) {
-				if(i == bestX.corePosition) {
-					outX.set_component(i, bestX.get_average_core());
-				} else {
-					outX.set_component(i, bestX.get_component(i));
-				}
-			}
-
-			LOG(uqADF, "Residual decrease from " << std::scientific << initialResiduum << " to " << std::scientific << residuals.back() << " in " << _iteration << " iterations.");
-		}
-
-
-		void solve() {
-			size_t nonImprovementCounter = 0;
-
-			// Build inital right stack
-			REQUIRE(x.corePosition == 0, "Expecting core position to be 0.");
-			for(size_t corePosition = d-1; corePosition > 0; --corePosition) {
-				calc_right_stack(corePosition);
-			}
-
-			double optResidual, testResidual;
-			std::vector<double> setResiduals;
-			std::tie(optResidual, testResidual, setResiduals) = calc_residuals(0);
-			initialResiduum = optResidual; /* TODO: inefficient */
-
-			for(size_t iteration = 0; maxIterations == 0 || iteration < maxIterations; ++iteration) {
-				std::tie(optResidual, testResidual, setResiduals) = calc_residuals(0);
-				residuals.push_back(optResidual);
-				prevRanks.push_back(x.ranks());
-
-				if(testResidual < 0.9999*bestTestResidual) {
-					bestX = x;
-					bestTestResidual = testResidual;
-					nonImprovementCounter = 0;
-				} else {
-					nonImprovementCounter++;
-				}
-
-
-				LOG(uqADF, "Residual " << std::scientific << residuals.back() << " " << setResiduals << ". NonImpCnt: " << nonImprovementCounter << ", Controlset: " << testResidual << ". Ranks: " << x.ranks() << ". DOFs: " << x.dofs());
-
-				if(residuals.back() < targetResidual || nonImprovementCounter >= 100) {
-					finish(iteration);
-					return;
-				}
-
-				if(residuals.back() > convergenceFactor*residuals[0]) {
-					bool maxRankReached = false;
-					bool rankMaxed = false;
-					for(size_t i = 0; i < x.order()-1; ++i) {
-						maxRankReached = maxRankReached || (x.rank(i) == maxRank);
-						rankMaxed = rankMaxed || (x.rank(i) == prevRanks[0][i]+1);
-					}
-
-					if(misc::hard_equal(rankEps, minRankEps) || maxRankReached) {
-						finish(iteration);
-						return; // We are done!
-					}
-
-					if(!rankMaxed) {
-						LOG(uqADF, "Reduce rankEps to " << std::max(minRankEps, epsDecay*rankEps));
-						rankEps = std::max(minRankEps, epsDecay*rankEps);
-					}
-				}
-
-				// Forward sweep
-				for(size_t corePosition = 0; corePosition+1 < d; ++corePosition) {
-					update_core(corePosition);
-
-					x.move_core_right(rankEps, std::min(maxRank, prevRanks[1][corePosition]+1));
-					calc_left_stack(corePosition);
-				}
-
-				update_core(d-1);
-
-				// Backward sweep
-				for(size_t corePosition = d-1; corePosition > 0; --corePosition) {
-					update_core(corePosition);
-
-					x.move_core_left(rankEps, std::min(maxRank, prevRanks[1][corePosition-1]+1));
-					calc_right_stack(corePosition);
-				}
-
->>>>>>> 9622eaed
 				update_core(0);
 			}
 
@@ -1129,11 +635,7 @@
 
 		TTTensor x(_dimensions);
 
-<<<<<<< HEAD
 		Tensor mean = sample_mean(_measurments.solutions);  /* TODO: weights */
-=======
-		Tensor mean = sample_mean(_measurments.solutions);
->>>>>>> 9622eaed
 
 		// Set mean
 		mean.reinterpret_dimensions({1, x.dimensions[0], 1});
@@ -1157,11 +659,7 @@
 
 		TTTensor x(_dimensions);
 
-<<<<<<< HEAD
 		Tensor mean = sample_mean(_solutions);  /* TODO: weights */
-=======
-		Tensor mean = sample_mean(_solutions);
->>>>>>> 9622eaed
 
 		// Set mean
 		mean.reinterpret_dimensions({1, x.dimensions[0], 1});
@@ -1185,11 +683,7 @@
 
 		TTTensor x(_dimensions);
 
-<<<<<<< HEAD
 		Tensor mean = sample_mean(_solutions);  /* TODO: weights */
-=======
-		Tensor mean = sample_mean(_solutions);
->>>>>>> 9622eaed
 
 		// Set mean
 		mean.reinterpret_dimensions({1, x.dimensions[0], 1});
@@ -1205,20 +699,12 @@
 	}
 	
 
-<<<<<<< HEAD
-	TTTensor uq_ra_adf_iv(TTTensor& _x, const UQMeasurementSet& _measurments, const PolynomBasis _basisType, const double _targetEps, const size_t _maxItr) {
-=======
 	TTTensor uq_ra_adf(TTTensor& _x, const UQMeasurementSet& _measurments, const PolynomBasis _basisType, const double _targetEps, const size_t _maxItr) {
->>>>>>> 9622eaed
 		REQUIRE(_measurments.parameterVectors.size() == _measurments.solutions.size(), "Invalid measurments");
 		REQUIRE(_x.dimensions.front() == _measurments.solutions.front().size, "Inconsitent spacial dimension");
 
 		for(size_t i=0; i < _measurments.parameterVectors.size(); ++i) {
-<<<<<<< HEAD
-		  REQUIRE(_x.order() <= _measurments.parameterVectors[i].size(), "Parameter vector for sample " << i << " to short: " << _measurments.parameterVectors[i]);
-=======
 		  REQUIRE(_x.order() <= _measurments.parameterVectors[i].size()+1, "Parameter vector for sample " << i << " to short: " << _measurments.parameterVectors[i]);
->>>>>>> 9622eaed
 		  for(size_t j=0; j < _measurments.parameterVectors[i].size(); ++j) {
 			if(_measurments.parameterVectors[i][j] > 1 || _measurments.parameterVectors[i][j] < -1) {
 			  std::cout << "i=" << i << ", sample=" << _measurments.parameterVectors[i] << std::endl;
