--- conflicted
+++ resolved
@@ -1,11 +1,6 @@
 // Xerus - A General Purpose Tensor Library
-<<<<<<< HEAD
-// Copyright (C) 2014-2017 Benjamin Huber and Sebastian Wolf.
+// Copyright (C) 2014-2018 Benjamin Huber and Sebastian Wolf.
 //
-=======
-// Copyright (C) 2014-2018 Benjamin Huber and Sebastian Wolf. 
-// 
->>>>>>> 7e3c1abb
 // Xerus is free software: you can redistribute it and/or modify
 // it under the terms of the GNU Affero General Public License as published
 // by the Free Software Foundation, either version 3 of the License,
@@ -41,7 +36,6 @@
 #endif
 
 namespace xerus { namespace uq { namespace impl_uqRaAdf {
-<<<<<<< HEAD
 
     const size_t tracking = 10;
 
@@ -51,7 +45,7 @@
         const size_t d;
 
         const double targetResidual;
-        const size_t maxRank = 40;
+        const size_t maxRank = 50;
         const double minRankEps = 1e-8;
         const double epsDecay = 0.8;
 
@@ -471,437 +465,6 @@
         }
     };
 
-=======
-	
-	const size_t tracking = 10;
-	
-	template<size_t P>
-	class InternalSolver {
-		const size_t N;
-		const size_t d;
-		
-		const double targetResidual;
-		const size_t maxRank = 50;
-		const double minRankEps = 1e-8;
-		const double epsDecay = 0.8;
-		
-		const double convergenceFactor = 0.995;
-		const size_t maxIterations;
-		
-		const double controlSetFraction = 0.1;
-		
-		const std::vector<std::vector<Tensor>> positions;
-		const std::vector<Tensor>& solutions;
-		
-		TTTensor& outX;
-		
-		std::vector<std::vector<size_t>> sets;
-		std::vector<size_t> controlSet;
-		
-		double optNorm;
-		double testNorm;
-		std::vector<double> setNorms = std::vector<double>(P);
-		
-		double bestTestResidual = std::numeric_limits<double>::max();
-		internal::BlockTT bestX;
-		
-		internal::BlockTT x;
-		
-		std::vector<std::vector<Tensor>> rightStack;  // From corePosition 1 to d-1
-		std::vector<std::vector<Tensor>> leftIsStack;
-		std::vector<std::vector<Tensor>> leftOughtStack;
-		
-		double rankEps;
-		boost::circular_buffer<std::vector<size_t>> prevRanks;
-		boost::circular_buffer<double> residuals {tracking, std::numeric_limits<double>::max()};
-		
-		
-	public:
-		static std::vector<std::vector<Tensor>> create_positions(const TTTensor& _x, const PolynomBasis _basisType, const std::vector<std::vector<double>>& _randomVariables) {
-			std::vector<std::vector<Tensor>> positions(_x.degree());
-			
-			for(size_t corePosition = 1; corePosition < _x.degree(); ++corePosition) {
-				positions[corePosition].reserve(_randomVariables.size());
-				for(size_t j = 0; j < _randomVariables.size(); ++j) {
-					positions[corePosition].push_back(polynomial_basis_evaluation(_randomVariables[j][corePosition-1], _basisType, _x.dimensions[corePosition]));
-				}
-			}
-			
-			return positions;
-		}
-		
-		
-		void shuffle_sets() {
-			sets = std::vector<std::vector<size_t>>(P);
-			controlSet.clear();
-			
-			std::uniform_real_distribution<double> stochDist(0.0, 1.0);
-			std::uniform_int_distribution<size_t> setDist(0, P-1);
-			
-			for(size_t j = 0; j < N; ++j) {
-				if(stochDist(misc::randomEngine) > controlSetFraction) {
-					sets[setDist(misc::randomEngine)].push_back(j);
-				} else {
-					controlSet.push_back(j);
-				}
-			}
-			
-			calc_solution_norms();
-		}
-		
-		
-		void calc_solution_norms() {
-			optNorm = 0.0;
-			for(size_t k = 0; k < sets.size(); ++k) {
-				setNorms[k] = 0.0;
-				for(const auto j : sets[k]) {
-					const double sqrNorm = misc::sqr(frob_norm(solutions[j]));
-					optNorm += sqrNorm;
-					setNorms[k] += sqrNorm;
-				}
-				setNorms[k] = std::sqrt(setNorms[k]);
-			}
-			optNorm = std::sqrt(optNorm);
-			
-			testNorm = 0.0;
-			for(const auto j : controlSet) {
-				const double sqrNorm = misc::sqr(frob_norm(solutions[j]));
-				testNorm += sqrNorm;
-			}
-			testNorm = std::sqrt(testNorm);
-		}
-		
-		
-		InternalSolver(TTTensor& _x, const UQMeasurementSet& _measurments, const PolynomBasis _basisType, const size_t _maxItr, const double _targetEps, const double _initalRankEps) : 
-			N(_measurments.size()),
-			d(_x.degree()),
-			targetResidual(_targetEps),
-			maxIterations(_maxItr),
-			positions(create_positions(_x, _basisType, _measurments.parameterVectors)),
-			solutions(_measurments.solutions),
-			outX(_x),
-			x(_x, 0, P),
-			rightStack(d, std::vector<Tensor>(N)),
-			leftIsStack(d, std::vector<Tensor>(N)),
-			leftOughtStack(d, std::vector<Tensor>(N)),
-			rankEps(_initalRankEps),
-			prevRanks(tracking+1, _x.ranks())
-			{
-				LOG(uqADF, "Set size: " << _measurments.size());
-				
-				shuffle_sets();
-		}
-		
-		
-		void calc_left_stack(const size_t _position) {
-			REQUIRE(_position+1 < d, "Invalid corePosition");
-			
-			if(_position == 0) {
-				Tensor shuffledX = x.get_component(0);
-				shuffledX.reinterpret_dimensions({x.dimensions[0], x.rank(0)}); // Remove dangling 1-mode
-				
-				#pragma omp parallel for 
-				for(size_t j = 0; j < N; ++j) {
-					// NOTE: leftIsStack[0] is always an identity
-					contract(leftOughtStack[_position][j], solutions[j], shuffledX, 1);
-				}
-				
-			} else { // _corePosition > 0
-				const Tensor shuffledX = reshuffle(x.get_component(_position), {1, 0, 2});
-                Tensor measCmp, tmp;
-				#pragma omp parallel for firstprivate(measCmp, tmp)
-				for(size_t j = 0; j < N; ++j) {
-					contract(measCmp, positions[_position][j], shuffledX, 1);
-					
-					if(_position > 1) {
-						contract(tmp, measCmp, true, leftIsStack[_position-1][j], false,  1);
-						contract(leftIsStack[_position][j], tmp, measCmp, 1);
-					} else { // _corePosition == 1
-						contract(leftIsStack[_position][j], measCmp, true, measCmp, false, 1);
-					}
-					
-					contract(leftOughtStack[_position][j], leftOughtStack[_position-1][j], measCmp, 1);
-				}
-			}
-		}
-		
-		
-		void calc_right_stack(const size_t _position) {
-			REQUIRE(_position > 0 && _position < d, "Invalid corePosition");
-			Tensor shuffledX = reshuffle(x.get_component(_position), {1, 0, 2});
-			
-			if(_position+1 < d) {
-				Tensor tmp;
-				#pragma omp parallel for firstprivate(tmp)
-				for(size_t j = 0; j < N; ++j) {
-					contract(tmp, positions[_position][j], shuffledX, 1);
-					contract(rightStack[_position][j], tmp, rightStack[_position+1][j], 1);
-				}
-			} else { // _corePosition == d-1
-				shuffledX.reinterpret_dimensions({shuffledX.dimensions[0], shuffledX.dimensions[1]}); // Remove dangling 1-mode
-				#pragma omp parallel for
-				for(size_t j = 0; j < N; ++j) {
-					contract(rightStack[_position][j], positions[_position][j], shuffledX, 1);
-				}
-			}
-		}
-		
-		
-		Tensor calculate_delta(const size_t _corePosition, const size_t _setId) const {
-			REQUIRE(x.corePosition == _corePosition, "IE");
-			
-			Tensor delta(x.get_core(_setId).dimensions);
-			Tensor dyadComp, tmp;
-			
-			if(_corePosition > 0) {
-				const Tensor shuffledX = reshuffle(x.get_core(_setId), {1, 0, 2});
-				
-				#pragma omp parallel for firstprivate(dyadComp, tmp)
-				for(size_t jIdx = 0; jIdx < sets[_setId].size(); ++jIdx) {
-					const size_t j = sets[_setId][jIdx];
-					
-					// Calculate common "dyadic part"
-					Tensor dyadicPart;
-					if(_corePosition < d-1) {
-						contract(dyadicPart, positions[_corePosition][j], rightStack[_corePosition+1][j], 0);
-					} else {
-						dyadicPart = positions[_corePosition][j];
-						dyadicPart.reinterpret_dimensions({dyadicPart.dimensions[0], 1}); // Add dangling 1-mode
-					}
-					
-					// Calculate "is"
-					Tensor isPart;
-					contract(isPart, positions[_corePosition][j], shuffledX, 1);
-					
-					if(_corePosition < d-1) {
-						contract(isPart, isPart, rightStack[_corePosition+1][j], 1);
-					} else {
-						isPart.reinterpret_dimensions({isPart.dimensions[0]});
-					}
-					
-					if(_corePosition > 1) { // NOTE: For _corePosition == 1 leftIsStack is the identity
-						contract(isPart, leftIsStack[_corePosition-1][j], isPart, 1);
-					}
-					
-					
-					// Combine with ought part
-					contract(dyadComp, isPart - leftOughtStack[_corePosition-1][j], dyadicPart, 0);
-					
-					#pragma omp critical
-					{ delta += dyadComp; }
-				}
-			} else { // _corePosition == 0
-				Tensor shuffledX = x.get_core(_setId);
-				shuffledX.reinterpret_dimensions({shuffledX.dimensions[1], shuffledX.dimensions[2]});
-				
-				#pragma omp parallel for  firstprivate(dyadComp, tmp)
-				for(size_t jIdx = 0; jIdx < sets[_setId].size(); ++jIdx) {
-					const size_t j = sets[_setId][jIdx];
-					contract(dyadComp, shuffledX, rightStack[_corePosition+1][j], 1);
-					contract(dyadComp, dyadComp - solutions[j], rightStack[_corePosition+1][j], 0);
-					dyadComp.reinterpret_dimensions({1, dyadComp.dimensions[0], dyadComp.dimensions[1]});
-					
-					#pragma omp critical
-					{ delta += dyadComp; }
-				}
-			}
-			
-			return delta;
-		}
-		
-		
-		double calculate_norm_A_projGrad(const Tensor& _delta, const size_t _corePosition, const size_t _setId) const {
-			double norm = 0.0;
-			Tensor tmp;
-			
-			if(_corePosition == 0) {
-				#pragma omp parallel for firstprivate(tmp) reduction(+:norm)
-				for(size_t jIdx = 0; jIdx < sets[_setId].size(); ++jIdx) {
-					const size_t j = sets[_setId][jIdx];
-					contract(tmp, _delta, rightStack[1][j], 1);
-					const double normPart = misc::sqr(frob_norm(tmp));
-					norm += normPart;
-				}
-			} else { // _corePosition > 0
-				Tensor shuffledDelta = reshuffle(_delta, {1, 0, 2});
-				if(_corePosition+1 == d) {
-					shuffledDelta.reinterpret_dimensions({shuffledDelta.dimensions[0], shuffledDelta.dimensions[1]}); // Remove dangling 1-mode
-				}
-				
-				Tensor rightPart;
-				#pragma omp parallel for firstprivate(tmp, rightPart) reduction(+:norm)
-				for(size_t jIdx = 0; jIdx < sets[_setId].size(); ++jIdx) {
-					const size_t j = sets[_setId][jIdx];
-					
-					// Current node
-					contract(tmp, positions[_corePosition][j], shuffledDelta, 1);
-					
-					if(_corePosition+1 < d) {
-						contract(rightPart, tmp, rightStack[_corePosition+1][j], 1);
-					} else {
-						rightPart = tmp;
-					}
-					
-					if(_corePosition > 1) {
-						contract(tmp, rightPart, leftIsStack[_corePosition-1][j], 1);
-						contract(tmp, tmp, rightPart, 1);
-					} else { // NOTE: For _corePosition == 1 leftIsStack is the identity
-						contract(tmp, rightPart, rightPart, 1);
-					}
-					
-					REQUIRE(tmp.size == 1, "IE");
-					norm += tmp[0];
-				}
-			}
-			
-			return std::sqrt(norm);
-		}
-		
-		
-		
-		std::tuple<double, double, std::vector<double>> calc_residuals(const size_t _corePosition) const {
-			REQUIRE(_corePosition == 0, "Invalid corePosition");
-			
-			// TODO paralell
-			
-			const auto avgCore = x.get_average_core();
-			Tensor tmp;
-			
-			double optResidual = 0.0;			
-			std::vector<double> setResiduals(sets.size(), 0.0);
-			for(size_t k = 0; k < sets.size(); ++k) {
-				for(const auto j : sets[k]) {
-					contract(tmp, avgCore, rightStack[1][j], 1);
-					tmp.reinterpret_dimensions({x.dimensions[0]});
-					tmp -= solutions[j];
-					const double resSqr = misc::sqr(frob_norm(tmp));
-					
-					optResidual += resSqr;
-					setResiduals[k] += resSqr;
-				}
-				setResiduals[k] = std::sqrt(setResiduals[k])/setNorms[k];
-			}
-			optResidual = std::sqrt(optResidual)/optNorm;
-			
-			double testResidual = 0.0;
-			for(const auto j : controlSet) {
-				contract(tmp, avgCore, rightStack[1][j], 1);
-				tmp.reinterpret_dimensions({x.dimensions[0]});
-				tmp -= solutions[j];
-				const double resSqr = misc::sqr(frob_norm(tmp));
-				
-				testResidual += resSqr;
-			}
-			testResidual = std::sqrt(testResidual)/testNorm;
-			
-			return std::make_tuple(optResidual, testResidual, setResiduals);
-		}
-		
-		
-		void update_core(const size_t _corePosition) {
-			const Index left, right, ext, p;
-			
-			for(size_t setId = 0; setId < P; ++setId) {
-				const auto delta = calculate_delta(_corePosition, setId);
-				const auto normAProjGrad = calculate_norm_A_projGrad(delta, _corePosition, setId);
-				const value_t PyR = misc::sqr(frob_norm(delta));
-				
-				// Actual update
-				x.component(_corePosition)(left, ext, p, right) = x.component(_corePosition)(left, ext, p, right)-((PyR/misc::sqr(normAProjGrad))*delta)(left, ext, right)*Tensor::dirac({P}, setId)(p);
-			}
-		}
-		
-		
-		void finish(const size_t _iteration) {
-			for(size_t i = 0; i < bestX.degree(); i++) {
-				if(i == bestX.corePosition) {
-					outX.set_component(i, bestX.get_average_core());
-				} else {
-					outX.set_component(i, bestX.get_component(i));
-				}
-			}
-			
-			LOG(ADF, "Residual decrease from " << std::scientific << 0.0 /* TODO */ << " to " << std::scientific << residuals.back() << " in " << _iteration << " iterations.");
-		}
-		
-		
-		void solve() {
-			size_t nonImprovementCounter = 0;
-			
-			// Build inital right stack
-			REQUIRE(x.corePosition == 0, "Expecting core position to be 0.");
-			for(size_t corePosition = d-1; corePosition > 0; --corePosition) {
-				calc_right_stack(corePosition);
-			}
-			
-			for(size_t iteration = 0; maxIterations == 0 || iteration < maxIterations; ++iteration) {
-				double optResidual, testResidual;
-				std::vector<double> setResiduals;
-				std::tie(optResidual, testResidual, setResiduals) = calc_residuals(0);
-				residuals.push_back(optResidual);
-				prevRanks.push_back(x.ranks());
-				
-				if(testResidual < 0.9999*bestTestResidual) {
-					bestX = x;
-					bestTestResidual = testResidual;
-					nonImprovementCounter = 0;
-				} else {
-					nonImprovementCounter++;
-				}
-				
-						
-				LOG(ADFx, "Residual " << std::scientific << residuals.back() << " " << setResiduals << ". NonImpCnt: " << nonImprovementCounter << ", Controlset: " << testResidual << ". Ranks: " << x.ranks() << ". DOFs: " << x.dofs());
-				
-				if(residuals.back() < targetResidual || nonImprovementCounter >= 100) {
-					finish(iteration);
-					return;
-				}
-				
-				if(residuals.back() > convergenceFactor*residuals[0]) {
-					bool maxRankReached = false;
-					bool rankMaxed = false;
-					for(size_t i = 0; i < x.degree()-1; ++i) {
-						maxRankReached = maxRankReached || (x.rank(i) == maxRank);
-						rankMaxed = rankMaxed || (x.rank(i) == prevRanks[0][i]+1);
-					}
-					
-					if(misc::hard_equal(rankEps, minRankEps) || maxRankReached) {
-						finish(iteration);
-						return; // We are done!
-					}
-					
-					if(!rankMaxed) {
-						LOG(ADFx, "Reduce rankEps to " << std::max(minRankEps, epsDecay*rankEps));
-						rankEps = std::max(minRankEps, epsDecay*rankEps);
-					}
-				}
-					
-				// Forward sweep
-				for(size_t corePosition = 0; corePosition+1 < d; ++corePosition) {
-					update_core(corePosition);
-					
-					x.move_core_right(rankEps, std::min(maxRank, prevRanks[1][corePosition]+1));
-					calc_left_stack(corePosition);
-				}
-				
-				update_core(d-1);
-				
-				// Backward sweep
-				for(size_t corePosition = d-1; corePosition > 0; --corePosition) {
-					update_core(corePosition);
-					
-					x.move_core_left(rankEps, std::min(maxRank, prevRanks[1][corePosition-1]+1));
-					calc_right_stack(corePosition);
-				}
-				
-				update_core(0);
-			}
-			
-			finish(maxIterations);
-		}
-	};
-	
->>>>>>> 7e3c1abb
 }
 
     void uq_adf(TTTensor& _x, const UQMeasurementSet& _measurments, const PolynomBasis _basisType, const double _targetEps, const size_t _maxItr) {
