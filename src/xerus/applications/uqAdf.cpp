--- conflicted
+++ resolved
@@ -640,20 +640,12 @@
 	}
 	
 
-<<<<<<< HEAD
 	TTTensor uq_ra_adf(TTTensor& _x, const UQMeasurementSet& _measurments, const PolynomBasis _basisType, const double _targetEps, const size_t _maxItr) {
-=======
-	TTTensor uq_ra_adf_iv(TTTensor& _x, const UQMeasurementSet& _measurments, const PolynomBasis _basisType, const double _targetEps, const size_t _maxItr) {
->>>>>>> 2c3b0a40
 		REQUIRE(_measurments.parameterVectors.size() == _measurments.solutions.size(), "Invalid measurments");
 		REQUIRE(_x.dimensions.front() == _measurments.solutions.front().size, "Inconsitent spacial dimension");
 
 		for(size_t i=0; i < _measurments.parameterVectors.size(); ++i) {
-<<<<<<< HEAD
-		  REQUIRE(_x.order() <= _measurments.parameterVectors[i].size(), "Parameter vector for sample " << i << " to short: " << _measurments.parameterVectors[i]);
-=======
 		  REQUIRE(_x.order() <= _measurments.parameterVectors[i].size()+1, "Parameter vector for sample " << i << " to short: " << _measurments.parameterVectors[i]);
->>>>>>> 2c3b0a40
 		  for(size_t j=0; j < _measurments.parameterVectors[i].size(); ++j) {
 			if(_measurments.parameterVectors[i][j] > 1 || _measurments.parameterVectors[i][j] < -1) {
 			  std::cout << "i=" << i << ", sample=" << _measurments.parameterVectors[i] << std::endl;
