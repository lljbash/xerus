--- conflicted
+++ resolved
@@ -31,10 +31,6 @@
 {
     #include <cblas.h> 
 }
-<<<<<<< HEAD
-#include <lapacke.h>
-=======
-
 #ifdef __has_include
     #if __has_include(<lapacke.h>)
         #include <lapacke.h>
@@ -45,7 +41,6 @@
     #include <lapacke.h>
 #endif
 
->>>>>>> 5a0c99ec
 
 #include <memory>
 #include <xerus/misc/standard.h>
