--- conflicted
+++ resolved
@@ -31,9 +31,7 @@
 {
     #include <cblas.h> 
 }
-<<<<<<< HEAD
-#include <lapacke.h>
-=======
+
 #ifdef __has_include
     #if __has_include(<lapacke.h>)
         #include <lapacke.h>
@@ -44,7 +42,6 @@
     #include <lapacke.h>
 #endif
 
->>>>>>> 7117ab23
 
 #include <memory>
 #include <xerus/misc/standard.h>
