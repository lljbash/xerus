--- conflicted
+++ resolved
@@ -15,258 +15,16 @@
 }
 
 
-<<<<<<< HEAD
-void expose_tensor() {
-	enum_<Tensor::Representation>("Representation", "Possible representations of Tensor objects.")
-		.value("Dense", Tensor::Representation::Dense)
-		.value("Sparse", Tensor::Representation::Sparse)
-	;
-	enum_<Tensor::Initialisation>("Initialisation", "Possible initialisations of new Tensor objects.")
-=======
 void expose_tensor(module& m) {
 	enum_<Tensor::Representation>(m, "Representation", "Possible representations of Tensor objects.")
 		.value("Dense", Tensor::Representation::Dense)
 		.value("Sparse", Tensor::Representation::Sparse)
 	;
 	enum_<Tensor::Initialisation>(m, "Initialisation", "Possible initialisations of new Tensor objects.")
->>>>>>> 9622eaed
 		.value("Zero", Tensor::Initialisation::Zero)
 		.value("None", Tensor::Initialisation::None)
 	;
 
-<<<<<<< HEAD
-	{ scope Tensor_scope =
-		class_<Tensor>("Tensor",
-			"a non-decomposed Tensor in either sparse or dense representation"
-		)
-			.def(init<Tensor::DimensionTuple, Tensor::Representation, Tensor::Initialisation>(
-				(
-					arg("dim"),
-					arg("repr")=Tensor::Representation::Sparse,
-					arg("init")=Tensor::Initialisation::Zero
-				),
-				"constructs a Tensor with the given dimensions")
-			)
-			.def(init<const TensorNetwork&>())
-			.def(init<const Tensor &>())
-			.def("from_function", +[](const Tensor::DimensionTuple& _dim, PyObject *_f){
-				return Tensor(_dim, [&](std::vector<size_t> _p) {
-					return boost::python::call<double>(_f, _p);
-				});
-			}).staticmethod("from_function")
-			.def("from_ndarray", +[](PyObject *_npObject){
-				//TODO check for dangling pointers!
-				#pragma GCC diagnostic push
-				#pragma GCC diagnostic ignored "-Wuseless-cast"
-				#pragma GCC diagnostic ignored "-Wold-style-cast"
-				#pragma GCC diagnostic ignored "-Wcast-qual"
-				#pragma GCC diagnostic ignored "-Wpedantic"
-				PyArrayObject *npa = reinterpret_cast<PyArrayObject*>(PyArray_FROM_OTF(_npObject, NPY_DOUBLE, NPY_ARRAY_IN_ARRAY));
-				#pragma GCC diagnostic pop
-				int deg = PyArray_NDIM(npa);
-				std::vector<size_t> dims;
-				dims.resize(size_t(deg));
-				if (PyArray_ISCONTIGUOUS(npa)) {
-					for (int i=0; i<deg; ++i) {
-						dims[size_t(i)] = size_t(PyArray_DIMS(npa)[i]);
-					}
-					Tensor result(dims, Tensor::Representation::Dense, Tensor::Initialisation::None);
-					misc::copy(result.get_unsanitized_dense_data(), static_cast<double*>(PyArray_DATA(npa)), result.size);
-					Py_DECREF(npa);
-					return object(result);
-				} else if (PyArray_ISFORTRAN(npa)) {
-					std::vector<size_t> shuffle(dims);
-					for (int i=0; i<deg; ++i) {
-						dims[size_t(deg-i-1)] = size_t(PyArray_DIMS(npa)[i]);
-						shuffle[size_t(deg-i-1)] = size_t(i);
-					}
-					Tensor result(dims, Tensor::Representation::Dense, Tensor::Initialisation::None);
-					// TODO reduce number of copies
-					Tensor tmp(dims, Tensor::Representation::Dense, Tensor::Initialisation::None);
-					misc::copy(tmp.get_unsanitized_dense_data(), static_cast<double*>(PyArray_DATA(npa)), result.size);
-					reshuffle(result, tmp, shuffle);
-					Py_DECREF(npa);
-					return object(result);
-				} else {
-					LOG(error, "could not convert ndarray of neither c nor fortran striding");
-					Py_DECREF(npa);
-					return object();
-				}
-			}).staticmethod("from_ndarray")
-			.def("to_ndarray", +[](Tensor &_this){
-				std::vector<npy_intp> dimensions;
-				for (size_t d : _this.dimensions) {
-					dimensions.emplace_back(npy_intp(d));
-				}
-
-				#pragma GCC diagnostic push
-				#pragma GCC diagnostic ignored "-Wuseless-cast"
-				#pragma GCC diagnostic ignored "-Wold-style-cast"
-				#pragma GCC diagnostic ignored "-Wcast-qual"
-				#pragma GCC diagnostic ignored "-Wpedantic"
-				PyObject *pyObj;
-				if (_this.is_dense()) {
-					pyObj = PyArray_SimpleNewFromData(int(_this.order()), &dimensions[0], NPY_DOUBLE, _this.get_dense_data());
-				} else {
-					std::cerr << "RuntimeWarning: converting sparse tensor to dense ndarray" << std::endl;
-					int nd = int(_this.order());
-					npy_intp* dims = &dimensions[0];
-					int typenum = NPY_DOUBLE;
-					void* data = calloc(_this.size, sizeof(double));
-
-					pyObj = PyArray_New(&PyArray_Type, nd, dims, typenum, NULL, data, 0, NPY_ARRAY_CARRAY | NPY_ARRAY_OWNDATA, NULL);
-
-					Tensor tmp(_this); // leaves _this as a sparse tensor
-					misc::copy(static_cast<double*>(data), tmp.get_dense_data(), tmp.size);
-				}
-				//TODO: remove copy?
-				PyObject * res = PyArray_Copy(reinterpret_cast<PyArrayObject*>(pyObj)); // copy due to lifetime issues (copy is owned by numpy instead of us)
-				Py_DECREF(pyObj);
-				return res;
-				#pragma GCC diagnostic pop
-			})
-			.add_property("dimensions", +[](Tensor &_A) {
-				return _A.dimensions;
-			})
-			.def("degree", +[](const Tensor& _A){
-				XERUS_LOG(warning, "Tensor::degree() is deprecated and will be removed in a future version. Use Tensor::order() instead.");
-				return _A.order();
-			})
-			.def("order", &Tensor::order)
-			.def_readonly("factor", &Tensor::factor)
-			.def_readonly("size", &Tensor::size)
-			.def("one_norm", &Tensor::one_norm)
-			.def("frob_norm", &Tensor::frob_norm)
-			.def("random",
-				+[](std::vector<size_t> _dim) {
-					return xerus::Tensor::random(_dim);
-				},
-				arg("dim"),
-				"Construct a tensor with i.i.d. Gaussian random entries."
-				parametersDocstr
-				"dim : list or tuple of int\n"
-				"n : list or tuple of int, optional\n"
-				"    number of non-zero entries"
-				)
-			.def("random",
-				+[](std::vector<size_t> _dim, size_t _n) {
-					return xerus::Tensor::random(_dim, _n);
-				},
-				(arg("dim"), arg("n"))
-				).staticmethod("random")
-			.def("random_orthogonal",
-				+[](std::vector<size_t> _dimLhs, std::vector<size_t> _dimRhs) {
-					return xerus::Tensor::random_orthogonal(_dimLhs, _dimRhs);
-				}).staticmethod("random_orthogonal")
-			.def("ones", &Tensor::ones, args("dim"),
-				 "Constructs a tensor of given dimensions that is equal to 1 everywhere."
-				  parametersDocstr "dim : list or tuple of int"
-			).staticmethod("ones")
-			.def("identity", &Tensor::identity, args("dim"),
-				"Constructs a Tensor representation of the identity operator with the given dimensions."
-				parametersDocstr "dim : list or tuple of int"
-			).staticmethod("identity")
-			.def("kronecker", &Tensor::kronecker, args("dim"),
-				"Constructs a Tensor representation of the kronecker delta (=1 where all indices are identical, =0 otherwise)."
-				parametersDocstr "dim : list or tuple of int"
-			).staticmethod("kronecker")
-			.def("dirac", static_cast<Tensor (*)(Tensor::DimensionTuple, const Tensor::MultiIndex&)>(&Tensor::dirac),
-				(arg("dim"), arg("pos")),
-				"Construct a Tensor with a single entry equals one and all other zero."
-				parametersDocstr
-				"dim : list or tuple of int\n"
-				"pos : list or tuple of int\n"
-				"    position of the 1 entry"
-			)
-			.def("dirac", static_cast<Tensor (*)(Tensor::DimensionTuple, const size_t)>(&Tensor::dirac)).staticmethod("dirac")
-			.def("has_factor", &Tensor::has_factor)
-			.def("is_dense", &Tensor::is_dense)
-			.def("is_sparse", &Tensor::is_sparse)
-			.def("sparsity", &Tensor::sparsity)
-			.def("all_entries_valid", &Tensor::all_entries_valid)
-			.def("reorder_cost", &Tensor::reorder_cost)
-			.def("reinterpret_dimensions", &Tensor::reinterpret_dimensions,
-				arg("dim"),
-				"Reinterprets the dimensions of the tensor."
-				parametersDocstr
-				"dim : list or tuple of int"
-			)
-			.def("resize_mode", &Tensor::resize_mode,
-				(arg("mode"), arg("newDim"), arg("cutPos")=~0ul),
-				"Resizes a specific mode of the Tensor."
-				parametersDocstr
-				"mode : int\n"
-				"newDim : int\n"
-				"cutPos : int, optional (default: infinity)\n"
-				"    The position within the selected mode in front of which slates are inserted or removed."
-			)
-			.def("fix_mode", &Tensor::fix_mode,
-				(arg("mode"), arg("value")),
-				"Fixes a specific mode to a specific value, effectively reducing the order by one."
-				parametersDocstr
-				"mode : int\n"
-				"value : int"
-			)
-			.def("remove_slate", &Tensor::remove_slate,
-				(arg("mode"), arg("pos")),
-				"Removes a single slate from the Tensor, reducing dimension[mode] by one."
-				parametersDocstr
-				"mode : int\n"
-				"pos : int"
-			)
-			.def("perform_trace", &Tensor::perform_trace)
-			.def("offset_add", &Tensor::offset_add)
-			.def("use_dense_representation", &Tensor::use_dense_representation)
-			.def("use_sparse_representation", &Tensor::use_sparse_representation,
-				(arg("epsilon")=EPSILON)
-			)
-			.def("sparse_copy", &Tensor::sparse_copy)
-			.def("dense_copy", &Tensor::dense_copy)
-			.def("ensure_own_data", &Tensor::ensure_own_data)
-			.def("ensure_own_data_no_copy", &Tensor::ensure_own_data_no_copy)
-			.def("apply_factor", &Tensor::apply_factor)
-			.def("ensure_own_data_and_apply_factor", &Tensor::ensure_own_data_and_apply_factor)
-			.def("multiIndex_to_position", &Tensor::multiIndex_to_position).staticmethod("multiIndex_to_position")
-			.def("position_to_multiIndex", &Tensor::position_to_multiIndex).staticmethod("position_to_multiIndex")
-			.def("__call__", +[](Tensor *_this, const std::vector<Index> &_idx){
-				return  new xerus::internal::IndexedTensor<Tensor>(std::move((*_this)(_idx)));
-			}, return_value_policy<manage_new_object, with_custodian_and_ward_postcall<0, 1>>() )
-			.def("__str__", &Tensor::to_string)
-			.def(self * other<value_t>())
-			.def(other<value_t>() * self)
-			.def(self / other<value_t>())
-			.def(self + self)
-			.def(self - self)
-			.def(self += self)
-			.def(self -= self)
-			.def("__getitem__", +[](Tensor &_this, size_t _i) {
-				if (_i >= _this.size) {
-					PyErr_SetString(PyExc_IndexError, "Index out of range");
-					throw_error_already_set();
-				}
-				return _this[_i];
-			})
-			.def("__getitem__", +[](Tensor &_this, std::vector<size_t> _idx) {
-				return _this[_idx];
-			})
-			.def("__setitem__", +[](Tensor &_this, size_t _i, value_t _val) {
-				_this[_i] = _val;
-			})
-			.def("__setitem__", +[](Tensor &_this, std::vector<size_t> _i, value_t _val) {
-				_this[_i] = _val;
-			})
-		;
-
-	} // close Tensor_scope
-	variable_argument_member_to_tuple_wrapper("Tensor.__call__", "TensorCallOperator");
-	//def("frob_norm", +[](const Tensor& _x){ return _x.frob_norm(); }); // see below
-	def("one_norm", +[](const Tensor& _x){ return _x.one_norm(); });
-	def("reshuffle", static_cast<Tensor(*)(const Tensor&, const std::vector<size_t>&)>(&reshuffle));
-	def("contract", static_cast<Tensor(*)(const Tensor&, bool, const Tensor&, bool, size_t)>(&contract));
-	def("pseudo_inverse", static_cast<Tensor(*)(const Tensor&, size_t)>(&pseudo_inverse));
-	def("entrywise_product", static_cast<Tensor(*)(const Tensor&, const Tensor&)>(&entrywise_product));
-	def("approx_entrywise_equal", static_cast<bool(*)(const Tensor&, const Tensor&, value_t)>(&approx_entrywise_equal));
-=======
 	class_<Tensor>(m, "Tensor", "a non-decomposed Tensor in either sparse or dense representation", buffer_protocol())
 	.def_buffer([](Tensor& t) -> buffer_info {
 		return buffer_info(
@@ -474,5 +232,4 @@
 	})
 	// .def("__float__", [](const Tensor &_self){ return value_t(_self); })  //TODO: does not work! use implicitly_convertible<Tensor, internal::IndexedTensorReadOnly<TensorNetwork>>();
 	;
->>>>>>> 9622eaed
 }