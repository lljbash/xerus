#include "misc.h"
<<<<<<< HEAD
// using namespace uq;

void expose_recoveryAlgorithms() {
	// ------------------------------------------------------------- measurements

	class_<SinglePointMeasurementSet>("SinglePointMeasurementSet")
		.def(init<const SinglePointMeasurementSet&>())
		.def("get_position", +[](SinglePointMeasurementSet &_this, size_t _i){
			return _this.positions[_i];
		})
		.def("set_position", +[](SinglePointMeasurementSet &_this, size_t _i, std::vector<size_t> _pos){
			_this.positions[_i] = _pos;
		})
		.def("get_measuredValue", +[](SinglePointMeasurementSet &_this, size_t _i){
			return _this.measuredValues[_i];
		})
		.def("set_measuredValue", +[](SinglePointMeasurementSet &_this, size_t _i, value_t _val){
			_this.measuredValues[_i] = _val;
		})
//         .def("add", &SinglePointMeasurementSet::add)
		.def("add", +[](SinglePointMeasurementSet& _self, const std::vector<size_t>& _position, const value_t _measuredValue) {
				_self.add(_position, _measuredValue);
			})
		.def("add", +[](SinglePointMeasurementSet& _self, const std::vector<size_t>& _position, const value_t _measuredValue, const value_t _weight) {
				_self.add(_position, _measuredValue, _weight);
			})
		.def("size", &SinglePointMeasurementSet::size)
		.def("order", &SinglePointMeasurementSet::order)
		.def("norm_2", &SinglePointMeasurementSet::norm_2)
		.def("sort", &SinglePointMeasurementSet::sort, arg("positionsOnly")=false)
		.def("measure", static_cast<void (SinglePointMeasurementSet::*)(const Tensor &)>(&SinglePointMeasurementSet::measure), arg("solution"))
		.def("measure", static_cast<void (SinglePointMeasurementSet::*)(const TensorNetwork &)>(&SinglePointMeasurementSet::measure), arg("solution"))
		.def("measure", +[](SinglePointMeasurementSet &_this, PyObject *_f) {
							// TODO increase ref count for _f? also decrease it on overwrite?!
							_this.measure([&_f](const std::vector<size_t> &pos)->double {
								return call<double>(_f, pos);
							});
						})
		.def("test", static_cast<double (SinglePointMeasurementSet::*)(const Tensor &) const>(&SinglePointMeasurementSet::test), arg("solution"))
		.def("test", static_cast<double (SinglePointMeasurementSet::*)(const TensorNetwork &) const>(&SinglePointMeasurementSet::test), arg("solution"))
		.def("test", +[](SinglePointMeasurementSet &_this, PyObject *_f)->double {
							// TODO increase ref count for _f? also decrease it on overwrite?!
							return _this.test([&_f](const std::vector<size_t> &pos)->double {
								return call<double>(_f, pos);
							});
						})


		.def("random",static_cast<SinglePointMeasurementSet (*)(size_t, const std::vector<size_t>&)>(&SinglePointMeasurementSet::random))
		.def("random",static_cast<SinglePointMeasurementSet (*)(size_t, const Tensor&)>(&SinglePointMeasurementSet::random))
		.def("random",static_cast<SinglePointMeasurementSet (*)(size_t, const TensorNetwork&)>(&SinglePointMeasurementSet::random))
		.def("random",+[](size_t n, const std::vector<size_t> &dim, PyObject *_f) {
							// TODO increase ref count for _f? also decrease it on overwrite?!
							return SinglePointMeasurementSet::random(n, dim, [&_f](const std::vector<size_t> &pos)->double {
								return call<double>(_f, pos);
							});
						})
			 .staticmethod("random")
	;
	def("IHT", &IHT, (arg("x"), arg("measurements"), arg("perfData")=NoPerfData) );


	VECTOR_TO_PY(Tensor, "TensorVector");

	class_<RankOneMeasurementSet>("RankOneMeasurementSet")
=======

void expose_recoveryAlgorithms(module& m) {
	// ------------------------------------------------------------- measurements

	class_<SinglePointMeasurementSet>(m, "SinglePointMeasurementSet")
		.def(init<>(), "constructs an empty measurement set")
		.def(init<const SinglePointMeasurementSet&>())
		.def_readwrite("positions", &SinglePointMeasurementSet::positions)
		.def_readwrite("measuredValues", &SinglePointMeasurementSet::measuredValues)
		/* .def("add", overload_cast<const std::vector<size_t>&, const value_t>(&SinglePointMeasurementSet::add)) */
		.def("add", static_cast<void (SinglePointMeasurementSet::*)(const std::vector<size_t>&, const value_t)>(&SinglePointMeasurementSet::add))
		/* .def("add", overload_cast<const std::vector<size_t>&, const value_t, const value_t>(&SinglePointMeasurementSet::add)) */
		.def("add", static_cast<void (SinglePointMeasurementSet::*)(const std::vector<size_t>&, const value_t, const value_t)>(&SinglePointMeasurementSet::add))
		.def("size", &SinglePointMeasurementSet::size)
		.def("order", &SinglePointMeasurementSet::order)
		.def("norm_2", &SinglePointMeasurementSet::norm_2)
		.def("sort", &SinglePointMeasurementSet::sort)
		/* .def("measure", overload_cast<const Tensor &>(&SinglePointMeasurementSet::measure), arg("solution")) */
		.def("measure", static_cast<void (SinglePointMeasurementSet::*)(const Tensor&)>(&SinglePointMeasurementSet::measure), arg("solution"))
		/* .def("measure", overload_cast<const TensorNetwork &>(&SinglePointMeasurementSet::measure), arg("solution")) */
		.def("measure", static_cast<void (SinglePointMeasurementSet::*)(const TensorNetwork&)>(&SinglePointMeasurementSet::measure), arg("solution"))
		.def("measure", +[](SinglePointMeasurementSet &_this, const std::function<double(const std::vector<size_t>)> _f) {
			_this.measure(_f);
		})
		/* .def("test", overload_cast<const Tensor &>(&SinglePointMeasurementSet::test, const_), arg("solution")) */
		.def("test", static_cast<double (SinglePointMeasurementSet::*)(const Tensor&) const>(&SinglePointMeasurementSet::test), arg("solution"))
		/* .def("test", overload_cast<const TensorNetwork &>(&SinglePointMeasurementSet::test, const_), arg("solution")) */
		.def("test", static_cast<double (SinglePointMeasurementSet::*)(const TensorNetwork&) const>(&SinglePointMeasurementSet::test), arg("solution"))
		.def("test", +[](SinglePointMeasurementSet &_this, const std::function<double(const std::vector<size_t>)> _f) -> double {
			return _this.test(_f);
		})

		.def_static("random",static_cast<SinglePointMeasurementSet (*)(size_t, const std::vector<size_t>&)>(&SinglePointMeasurementSet::random))
		.def_static("random",static_cast<SinglePointMeasurementSet (*)(size_t, const Tensor&)>(&SinglePointMeasurementSet::random))
		.def_static("random",static_cast<SinglePointMeasurementSet (*)(size_t, const TensorNetwork&)>(&SinglePointMeasurementSet::random))
		.def_static("random",+[](size_t n, const std::vector<size_t> &dim, const std::function<double(const std::vector<size_t>)> _f) {
			return SinglePointMeasurementSet::random(n, dim, _f);
		})
	;
	m.def("IHT", &IHT, arg("x"), arg("measurements"), arg("perfData")=NoPerfData);

	class_<RankOneMeasurementSet>(m, "RankOneMeasurementSet")
		.def(init<>(), "constructs an empty measurement set")
>>>>>>> 9622eaed
		.def(init<const RankOneMeasurementSet&>())
		.def("get_position", +[](RankOneMeasurementSet &_this, size_t _i){
			return _this.positions[_i];
		})
		.def("set_position", +[](RankOneMeasurementSet &_this, size_t _i, std::vector<Tensor> _pos){
			_this.positions[_i] = _pos;
		})
		.def("get_measuredValue", +[](RankOneMeasurementSet &_this, size_t _i){
			return _this.measuredValues[_i];
		})
		.def("set_measuredValue", +[](RankOneMeasurementSet &_this, size_t _i, value_t _val){
			_this.measuredValues[_i] = _val;
		})
		.def("add", +[](RankOneMeasurementSet& _self, const std::vector<Tensor>& _position, const value_t _measuredValue) {
<<<<<<< HEAD
				_self.add(_position, _measuredValue);
			})
		.def("add", +[](RankOneMeasurementSet& _self, const std::vector<Tensor>& _position, const value_t _measuredValue, const value_t _weight) {
				_self.add(_position, _measuredValue, _weight);
			})
		.def("size", &RankOneMeasurementSet::size)
		.def("order", &RankOneMeasurementSet::order)
		.def("norm_2", &RankOneMeasurementSet::norm_2)
		.def("sort", &RankOneMeasurementSet::sort, arg("positionsOnly")=false)
		.def("normalize", &RankOneMeasurementSet::normalize)
		.def("measure", static_cast<void (RankOneMeasurementSet::*)(const Tensor &)>(&RankOneMeasurementSet::measure), arg("solution"))
		.def("measure", static_cast<void (RankOneMeasurementSet::*)(const TensorNetwork &)>(&RankOneMeasurementSet::measure), arg("solution"))
		.def("measure", +[](RankOneMeasurementSet &_this, PyObject *_f) {
							// TODO increase ref count for _f? also decrease it on overwrite?!
							_this.measure([&_f](const std::vector<Tensor> &pos)->double {
								return call<double>(_f, pos);
							});
						})
		.def("test", static_cast<double (RankOneMeasurementSet::*)(const Tensor &) const>(&RankOneMeasurementSet::test), arg("solution"))
		.def("test", static_cast<double (RankOneMeasurementSet::*)(const TensorNetwork &) const>(&RankOneMeasurementSet::test), arg("solution"))
		.def("test", +[](RankOneMeasurementSet &_this, PyObject *_f)->double {
							// TODO increase ref count for _f? also decrease it on overwrite?!
							return _this.test([&_f](const std::vector<Tensor> &pos)->double {
								return call<double>(_f, pos);
							});
						})


		.def("random",static_cast<RankOneMeasurementSet (*)(size_t, const std::vector<size_t>&)>(&RankOneMeasurementSet::random))
		.def("random",static_cast<RankOneMeasurementSet (*)(size_t, const Tensor&)>(&RankOneMeasurementSet::random))
		.def("random",static_cast<RankOneMeasurementSet (*)(size_t, const TensorNetwork&)>(&RankOneMeasurementSet::random))
		.def("random",+[](size_t n, const std::vector<size_t> &dim, PyObject *_f) {
							// TODO increase ref count for _f? also decrease it on overwrite?!
							return RankOneMeasurementSet::random(n, dim, [&_f](const std::vector<Tensor> &pos)->double {
								return call<double>(_f, pos);
							});
						})
			 .staticmethod("random")
=======
			_self.add(_position, _measuredValue);
		})
		.def("add", +[](RankOneMeasurementSet& _self, const std::vector<Tensor>& _position, const value_t _measuredValue, const value_t _weight) {
			_self.add(_position, _measuredValue, _weight);
		})
		.def("size", &RankOneMeasurementSet::size)
		.def("order", &RankOneMeasurementSet::order)
		.def("norm_2", &RankOneMeasurementSet::norm_2)
		.def("sort", &RankOneMeasurementSet::sort)
		.def("normalize", &RankOneMeasurementSet::normalize)
		/* .def("measure", overload_cast<const Tensor &>(&RankOneMeasurementSet::measure), arg("solution")) */
		.def("measure", static_cast<void (RankOneMeasurementSet::*)(const Tensor&)>(&RankOneMeasurementSet::measure), arg("solution"))
		/* .def("measure", overload_cast<const TensorNetwork &>(&RankOneMeasurementSet::measure), arg("solution")) */
		.def("measure", static_cast<void (RankOneMeasurementSet::*)(const TensorNetwork&)>(&RankOneMeasurementSet::measure), arg("solution"))
		.def("measure", +[](RankOneMeasurementSet &_this, const std::function<double(const std::vector<Tensor>)> _f) {
			_this.measure(_f);
		})
		/* .def("test", overload_cast<const Tensor &>(&RankOneMeasurementSet::test, const_), arg("solution")) */
		.def("test", static_cast<double (RankOneMeasurementSet::*)(const Tensor&) const>(&RankOneMeasurementSet::test), arg("solution"))
		/* .def("test", overload_cast<const TensorNetwork &>(&RankOneMeasurementSet::test, const_), arg("solution")) */
		.def("test", static_cast<double (RankOneMeasurementSet::*)(const TensorNetwork&) const>(&RankOneMeasurementSet::test), arg("solution"))
		.def("test", +[](RankOneMeasurementSet &_this, const std::function<double(const std::vector<Tensor>)> _f) -> double {
			return _this.test(_f);
		})

		.def_static("random",static_cast<RankOneMeasurementSet (*)(size_t, const std::vector<size_t>&)>(&RankOneMeasurementSet::random))
		.def_static("random",static_cast<RankOneMeasurementSet (*)(size_t, const Tensor&)>(&RankOneMeasurementSet::random))
		.def_static("random",static_cast<RankOneMeasurementSet (*)(size_t, const TensorNetwork&)>(&RankOneMeasurementSet::random))
		.def_static("random",+[](size_t n, const std::vector<size_t> &dim, const std::function<double(const std::vector<Tensor>)> _f) {
			return RankOneMeasurementSet::random(n, dim, _f);
		})
>>>>>>> 9622eaed
	;

	// ------------------------------------------------------------- ADF

<<<<<<< HEAD
	class_<ADFVariant>("ADFVariant", init<size_t, double, double>())
=======
	class_<ADFVariant>(m, "ADFVariant")
		.def(init<size_t, double, double>())
>>>>>>> 9622eaed
		.def(init<ADFVariant>())
		.def_readwrite("maxIterations", &ADFVariant::maxIterations)
		.def_readwrite("targetResidualNorm", &ADFVariant::targetRelativeResidual)
		.def_readwrite("minimalResidualDecrease", &ADFVariant::minimalResidualDecrease)

		.def("__call__", +[](ADFVariant &_this, TTTensor& _x, const SinglePointMeasurementSet& _meas, PerformanceData& _pd){
			return _this(_x, _meas, _pd);
<<<<<<< HEAD
		}, (arg("x"), arg("measurements"), arg("perfData")=NoPerfData) )
		.def("__call__", +[](ADFVariant &_this, TTTensor& _x, const SinglePointMeasurementSet& _meas, const std::vector<size_t>& _maxRanks, PerformanceData& _pd){
			return _this(_x, _meas, _maxRanks, _pd);
		}, (arg("x"), arg("measurements"), arg("maxRanks"), arg("perfData")=NoPerfData) )

		.def("__call__", +[](ADFVariant &_this, TTTensor& _x, const RankOneMeasurementSet& _meas, PerformanceData& _pd){
			return _this(_x, _meas, _pd);
		}, (arg("x"), arg("measurements"), arg("perfData")=NoPerfData) )
		.def("__call__", +[](ADFVariant &_this, TTTensor& _x, const RankOneMeasurementSet& _meas, const std::vector<size_t>& _maxRanks, PerformanceData& _pd){
			return _this(_x, _meas, _maxRanks, _pd);
		}, (arg("x"), arg("measurements"), arg("maxRanks"), arg("perfData")=NoPerfData) )
	;
	scope().attr("ADF") = object(ptr(&ADF));

	class_<uq::UQMeasurementSet>("UQMeasurementSet")
	.def(init<const uq::UQMeasurementSet&>())
	.def("add", &uq::UQMeasurementSet::add)
	;

	VECTOR_TO_PY(std::vector<double>, "DoubleVectorVector");
	py_pair<std::vector<std::vector<double>>, std::vector<Tensor>>();


	VECTOR_TO_PY(std::vector<Tensor>, "TensorVectorVector");
	//def("uq_adf", +[](const UQMeasurementSet& _measurments, const TTTensor& _guess) {
	//  return uq_adf(_measurments, _guess);
	//}, ( arg("measurments"), arg("guess")) );

	def("uq_ra_adf", +[](const uq::UQMeasurementSet& _measurements, const uq::PolynomBasis _basisType, const std::vector<size_t>& _dimensions, const double _targetEps, const size_t _maxItr){
			return uq::uq_ra_adf(_measurements, _basisType, _dimensions, _targetEps, _maxItr);
			}, (arg("measurements"), arg("polynombasis"), arg("dimensions"), arg("targeteps"), arg("maxitr"))
	   );

	def("uq_ra_adf", +[](const std::vector<std::vector<Tensor>>& _positions, const std::vector<Tensor>& _solutions, const std::vector<size_t>& _dimensions, const double _targetEps, const size_t _maxItr){
			return uq::uq_ra_adf(_positions, _solutions, _dimensions, _targetEps, _maxItr);
			}, (arg("positions"), arg("solutions"), arg("dimensions"), arg("targeteps"), arg("maxitr"))
	   );

	def("uq_ra_adf", +[](const std::vector<std::vector<Tensor>>& _positions, const std::vector<Tensor>& _solutions, const std::vector<double>& _weights, const std::vector<size_t>& _dimensions, const double _targetEps, const size_t _maxItr){
			return uq::uq_ra_adf(_positions, _solutions, _weights, _dimensions, _targetEps, _maxItr);
			}, (arg("positions"), arg("solutions"), arg("weights"), arg("dimensions"), arg("targeteps"), arg("maxitr"))
	   );

	def("uq_ra_adf_iv", +[](TTTensor& _x, const uq::UQMeasurementSet& _measurements, const uq::PolynomBasis _basisType, const double _targetEps, const size_t _maxItr){
			return uq::uq_ra_adf_iv(_x, _measurements, _basisType, _targetEps, _maxItr);
			}, (arg("initial guess"), arg("measurements"), arg("polynombasis"), arg("targeteps"), arg("maxitr"))
	   );

	def("uq_tt_evaluate", +[](const TTTensor& _x, const std::vector<double>& _parameters, const uq::PolynomBasis _basisType) {
			return uq::evaluate(_x, _parameters, _basisType);
			}, (arg("x"), arg("parameters"), arg("basisType"))
	   );

	enum_<uq::PolynomBasis>("PolynomBasis")
=======
		}, arg("x"), arg("measurements"), arg("perfData")=NoPerfData)
		.def("__call__", +[](ADFVariant &_this, TTTensor& _x, const SinglePointMeasurementSet& _meas, const std::vector<size_t>& _maxRanks, PerformanceData& _pd){
			return _this(_x, _meas, _maxRanks, _pd);
		}, arg("x"), arg("measurements"), arg("maxRanks"), arg("perfData")=NoPerfData)

		.def("__call__", +[](ADFVariant &_this, TTTensor& _x, const RankOneMeasurementSet& _meas, PerformanceData& _pd){
			return _this(_x, _meas, _pd);
		}, arg("x"), arg("measurements"), arg("perfData")=NoPerfData)
		.def("__call__", +[](ADFVariant &_this, TTTensor& _x, const RankOneMeasurementSet& _meas, const std::vector<size_t>& _maxRanks, PerformanceData& _pd){
			return _this(_x, _meas, _maxRanks, _pd);
		}, arg("x"), arg("measurements"), arg("maxRanks"), arg("perfData")=NoPerfData)
	;
	m.attr("ADF") = ADF;

	class_<uq::UQMeasurementSet>(m, "UQMeasurementSet")
		.def(init<>(), "constructs an empty measurement set")
		.def(init<const uq::UQMeasurementSet&>())
		.def("add", &uq::UQMeasurementSet::add)
	;

	m.def("uq_ra_adf", +[](const uq::UQMeasurementSet& _measurements, const uq::PolynomBasis _basisType, const std::vector<size_t>& _dimensions, const double _targetEps, const size_t _maxItr){
		return uq::uq_ra_adf(_measurements, _basisType, _dimensions, _targetEps, _maxItr);
		}, arg("measurements"), arg("polynombasis"), arg("dimensions"), arg("targeteps"), arg("maxitr")
	);

	m.def("uq_ra_adf", +[](const std::vector<std::vector<Tensor>>& _positions, const std::vector<Tensor>& _solutions, const std::vector<size_t>& _dimensions, const double _targetEps, const size_t _maxItr){
		return uq::uq_ra_adf(_positions, _solutions, _dimensions, _targetEps, _maxItr);
		}, arg("positions"), arg("solutions"), arg("dimensions"), arg("targeteps"), arg("maxitr")
	);

	m.def("uq_ra_adf", +[](const std::vector<std::vector<Tensor>>& _positions, const std::vector<Tensor>& _solutions, const std::vector<double>& _weights, const std::vector<size_t>& _dimensions, const double _targetEps, const size_t _maxItr){
		return uq::uq_ra_adf(_positions, _solutions, _weights, _dimensions, _targetEps, _maxItr);
		}, arg("positions"), arg("solutions"), arg("weights"), arg("dimensions"), arg("targeteps"), arg("maxitr")
	);

	m.def("uq_ra_adf", +[](TTTensor& _x, const uq::UQMeasurementSet& _measurements, const uq::PolynomBasis _basisType, const double _targetEps, const size_t _maxItr){
		return uq::uq_ra_adf(_x, _measurements, _basisType, _targetEps, _maxItr);
		}, arg("initial guess"), arg("measurements"), arg("polynombasis"), arg("targeteps"), arg("maxitr")
	);

	m.def("uq_tt_evaluate", +[](const TTTensor& _x, const std::vector<double>& _parameters, const uq::PolynomBasis _basisType) {
		return uq::evaluate(_x, _parameters, _basisType);
		}, arg("x"), arg("parameters"), arg("basisType")
	);

	enum_<uq::PolynomBasis>(m, "PolynomBasis")
>>>>>>> 9622eaed
		.value("Hermite", uq::PolynomBasis::Hermite)
		.value("Legendre", uq::PolynomBasis::Legendre)
	;
}
<|MERGE_RESOLUTION|>--- conflicted
+++ resolved
@@ -1,71 +1,4 @@
 #include "misc.h"
-<<<<<<< HEAD
-// using namespace uq;
-
-void expose_recoveryAlgorithms() {
-	// ------------------------------------------------------------- measurements
-
-	class_<SinglePointMeasurementSet>("SinglePointMeasurementSet")
-		.def(init<const SinglePointMeasurementSet&>())
-		.def("get_position", +[](SinglePointMeasurementSet &_this, size_t _i){
-			return _this.positions[_i];
-		})
-		.def("set_position", +[](SinglePointMeasurementSet &_this, size_t _i, std::vector<size_t> _pos){
-			_this.positions[_i] = _pos;
-		})
-		.def("get_measuredValue", +[](SinglePointMeasurementSet &_this, size_t _i){
-			return _this.measuredValues[_i];
-		})
-		.def("set_measuredValue", +[](SinglePointMeasurementSet &_this, size_t _i, value_t _val){
-			_this.measuredValues[_i] = _val;
-		})
-//         .def("add", &SinglePointMeasurementSet::add)
-		.def("add", +[](SinglePointMeasurementSet& _self, const std::vector<size_t>& _position, const value_t _measuredValue) {
-				_self.add(_position, _measuredValue);
-			})
-		.def("add", +[](SinglePointMeasurementSet& _self, const std::vector<size_t>& _position, const value_t _measuredValue, const value_t _weight) {
-				_self.add(_position, _measuredValue, _weight);
-			})
-		.def("size", &SinglePointMeasurementSet::size)
-		.def("order", &SinglePointMeasurementSet::order)
-		.def("norm_2", &SinglePointMeasurementSet::norm_2)
-		.def("sort", &SinglePointMeasurementSet::sort, arg("positionsOnly")=false)
-		.def("measure", static_cast<void (SinglePointMeasurementSet::*)(const Tensor &)>(&SinglePointMeasurementSet::measure), arg("solution"))
-		.def("measure", static_cast<void (SinglePointMeasurementSet::*)(const TensorNetwork &)>(&SinglePointMeasurementSet::measure), arg("solution"))
-		.def("measure", +[](SinglePointMeasurementSet &_this, PyObject *_f) {
-							// TODO increase ref count for _f? also decrease it on overwrite?!
-							_this.measure([&_f](const std::vector<size_t> &pos)->double {
-								return call<double>(_f, pos);
-							});
-						})
-		.def("test", static_cast<double (SinglePointMeasurementSet::*)(const Tensor &) const>(&SinglePointMeasurementSet::test), arg("solution"))
-		.def("test", static_cast<double (SinglePointMeasurementSet::*)(const TensorNetwork &) const>(&SinglePointMeasurementSet::test), arg("solution"))
-		.def("test", +[](SinglePointMeasurementSet &_this, PyObject *_f)->double {
-							// TODO increase ref count for _f? also decrease it on overwrite?!
-							return _this.test([&_f](const std::vector<size_t> &pos)->double {
-								return call<double>(_f, pos);
-							});
-						})
-
-
-		.def("random",static_cast<SinglePointMeasurementSet (*)(size_t, const std::vector<size_t>&)>(&SinglePointMeasurementSet::random))
-		.def("random",static_cast<SinglePointMeasurementSet (*)(size_t, const Tensor&)>(&SinglePointMeasurementSet::random))
-		.def("random",static_cast<SinglePointMeasurementSet (*)(size_t, const TensorNetwork&)>(&SinglePointMeasurementSet::random))
-		.def("random",+[](size_t n, const std::vector<size_t> &dim, PyObject *_f) {
-							// TODO increase ref count for _f? also decrease it on overwrite?!
-							return SinglePointMeasurementSet::random(n, dim, [&_f](const std::vector<size_t> &pos)->double {
-								return call<double>(_f, pos);
-							});
-						})
-			 .staticmethod("random")
-	;
-	def("IHT", &IHT, (arg("x"), arg("measurements"), arg("perfData")=NoPerfData) );
-
-
-	VECTOR_TO_PY(Tensor, "TensorVector");
-
-	class_<RankOneMeasurementSet>("RankOneMeasurementSet")
-=======
 
 void expose_recoveryAlgorithms(module& m) {
 	// ------------------------------------------------------------- measurements
@@ -109,7 +42,6 @@
 
 	class_<RankOneMeasurementSet>(m, "RankOneMeasurementSet")
 		.def(init<>(), "constructs an empty measurement set")
->>>>>>> 9622eaed
 		.def(init<const RankOneMeasurementSet&>())
 		.def("get_position", +[](RankOneMeasurementSet &_this, size_t _i){
 			return _this.positions[_i];
@@ -124,46 +56,6 @@
 			_this.measuredValues[_i] = _val;
 		})
 		.def("add", +[](RankOneMeasurementSet& _self, const std::vector<Tensor>& _position, const value_t _measuredValue) {
-<<<<<<< HEAD
-				_self.add(_position, _measuredValue);
-			})
-		.def("add", +[](RankOneMeasurementSet& _self, const std::vector<Tensor>& _position, const value_t _measuredValue, const value_t _weight) {
-				_self.add(_position, _measuredValue, _weight);
-			})
-		.def("size", &RankOneMeasurementSet::size)
-		.def("order", &RankOneMeasurementSet::order)
-		.def("norm_2", &RankOneMeasurementSet::norm_2)
-		.def("sort", &RankOneMeasurementSet::sort, arg("positionsOnly")=false)
-		.def("normalize", &RankOneMeasurementSet::normalize)
-		.def("measure", static_cast<void (RankOneMeasurementSet::*)(const Tensor &)>(&RankOneMeasurementSet::measure), arg("solution"))
-		.def("measure", static_cast<void (RankOneMeasurementSet::*)(const TensorNetwork &)>(&RankOneMeasurementSet::measure), arg("solution"))
-		.def("measure", +[](RankOneMeasurementSet &_this, PyObject *_f) {
-							// TODO increase ref count for _f? also decrease it on overwrite?!
-							_this.measure([&_f](const std::vector<Tensor> &pos)->double {
-								return call<double>(_f, pos);
-							});
-						})
-		.def("test", static_cast<double (RankOneMeasurementSet::*)(const Tensor &) const>(&RankOneMeasurementSet::test), arg("solution"))
-		.def("test", static_cast<double (RankOneMeasurementSet::*)(const TensorNetwork &) const>(&RankOneMeasurementSet::test), arg("solution"))
-		.def("test", +[](RankOneMeasurementSet &_this, PyObject *_f)->double {
-							// TODO increase ref count for _f? also decrease it on overwrite?!
-							return _this.test([&_f](const std::vector<Tensor> &pos)->double {
-								return call<double>(_f, pos);
-							});
-						})
-
-
-		.def("random",static_cast<RankOneMeasurementSet (*)(size_t, const std::vector<size_t>&)>(&RankOneMeasurementSet::random))
-		.def("random",static_cast<RankOneMeasurementSet (*)(size_t, const Tensor&)>(&RankOneMeasurementSet::random))
-		.def("random",static_cast<RankOneMeasurementSet (*)(size_t, const TensorNetwork&)>(&RankOneMeasurementSet::random))
-		.def("random",+[](size_t n, const std::vector<size_t> &dim, PyObject *_f) {
-							// TODO increase ref count for _f? also decrease it on overwrite?!
-							return RankOneMeasurementSet::random(n, dim, [&_f](const std::vector<Tensor> &pos)->double {
-								return call<double>(_f, pos);
-							});
-						})
-			 .staticmethod("random")
-=======
 			_self.add(_position, _measuredValue);
 		})
 		.def("add", +[](RankOneMeasurementSet& _self, const std::vector<Tensor>& _position, const value_t _measuredValue, const value_t _weight) {
@@ -195,17 +87,12 @@
 		.def_static("random",+[](size_t n, const std::vector<size_t> &dim, const std::function<double(const std::vector<Tensor>)> _f) {
 			return RankOneMeasurementSet::random(n, dim, _f);
 		})
->>>>>>> 9622eaed
 	;
 
 	// ------------------------------------------------------------- ADF
 
-<<<<<<< HEAD
-	class_<ADFVariant>("ADFVariant", init<size_t, double, double>())
-=======
 	class_<ADFVariant>(m, "ADFVariant")
 		.def(init<size_t, double, double>())
->>>>>>> 9622eaed
 		.def(init<ADFVariant>())
 		.def_readwrite("maxIterations", &ADFVariant::maxIterations)
 		.def_readwrite("targetResidualNorm", &ADFVariant::targetRelativeResidual)
@@ -213,62 +100,6 @@
 
 		.def("__call__", +[](ADFVariant &_this, TTTensor& _x, const SinglePointMeasurementSet& _meas, PerformanceData& _pd){
 			return _this(_x, _meas, _pd);
-<<<<<<< HEAD
-		}, (arg("x"), arg("measurements"), arg("perfData")=NoPerfData) )
-		.def("__call__", +[](ADFVariant &_this, TTTensor& _x, const SinglePointMeasurementSet& _meas, const std::vector<size_t>& _maxRanks, PerformanceData& _pd){
-			return _this(_x, _meas, _maxRanks, _pd);
-		}, (arg("x"), arg("measurements"), arg("maxRanks"), arg("perfData")=NoPerfData) )
-
-		.def("__call__", +[](ADFVariant &_this, TTTensor& _x, const RankOneMeasurementSet& _meas, PerformanceData& _pd){
-			return _this(_x, _meas, _pd);
-		}, (arg("x"), arg("measurements"), arg("perfData")=NoPerfData) )
-		.def("__call__", +[](ADFVariant &_this, TTTensor& _x, const RankOneMeasurementSet& _meas, const std::vector<size_t>& _maxRanks, PerformanceData& _pd){
-			return _this(_x, _meas, _maxRanks, _pd);
-		}, (arg("x"), arg("measurements"), arg("maxRanks"), arg("perfData")=NoPerfData) )
-	;
-	scope().attr("ADF") = object(ptr(&ADF));
-
-	class_<uq::UQMeasurementSet>("UQMeasurementSet")
-	.def(init<const uq::UQMeasurementSet&>())
-	.def("add", &uq::UQMeasurementSet::add)
-	;
-
-	VECTOR_TO_PY(std::vector<double>, "DoubleVectorVector");
-	py_pair<std::vector<std::vector<double>>, std::vector<Tensor>>();
-
-
-	VECTOR_TO_PY(std::vector<Tensor>, "TensorVectorVector");
-	//def("uq_adf", +[](const UQMeasurementSet& _measurments, const TTTensor& _guess) {
-	//  return uq_adf(_measurments, _guess);
-	//}, ( arg("measurments"), arg("guess")) );
-
-	def("uq_ra_adf", +[](const uq::UQMeasurementSet& _measurements, const uq::PolynomBasis _basisType, const std::vector<size_t>& _dimensions, const double _targetEps, const size_t _maxItr){
-			return uq::uq_ra_adf(_measurements, _basisType, _dimensions, _targetEps, _maxItr);
-			}, (arg("measurements"), arg("polynombasis"), arg("dimensions"), arg("targeteps"), arg("maxitr"))
-	   );
-
-	def("uq_ra_adf", +[](const std::vector<std::vector<Tensor>>& _positions, const std::vector<Tensor>& _solutions, const std::vector<size_t>& _dimensions, const double _targetEps, const size_t _maxItr){
-			return uq::uq_ra_adf(_positions, _solutions, _dimensions, _targetEps, _maxItr);
-			}, (arg("positions"), arg("solutions"), arg("dimensions"), arg("targeteps"), arg("maxitr"))
-	   );
-
-	def("uq_ra_adf", +[](const std::vector<std::vector<Tensor>>& _positions, const std::vector<Tensor>& _solutions, const std::vector<double>& _weights, const std::vector<size_t>& _dimensions, const double _targetEps, const size_t _maxItr){
-			return uq::uq_ra_adf(_positions, _solutions, _weights, _dimensions, _targetEps, _maxItr);
-			}, (arg("positions"), arg("solutions"), arg("weights"), arg("dimensions"), arg("targeteps"), arg("maxitr"))
-	   );
-
-	def("uq_ra_adf_iv", +[](TTTensor& _x, const uq::UQMeasurementSet& _measurements, const uq::PolynomBasis _basisType, const double _targetEps, const size_t _maxItr){
-			return uq::uq_ra_adf_iv(_x, _measurements, _basisType, _targetEps, _maxItr);
-			}, (arg("initial guess"), arg("measurements"), arg("polynombasis"), arg("targeteps"), arg("maxitr"))
-	   );
-
-	def("uq_tt_evaluate", +[](const TTTensor& _x, const std::vector<double>& _parameters, const uq::PolynomBasis _basisType) {
-			return uq::evaluate(_x, _parameters, _basisType);
-			}, (arg("x"), arg("parameters"), arg("basisType"))
-	   );
-
-	enum_<uq::PolynomBasis>("PolynomBasis")
-=======
 		}, arg("x"), arg("measurements"), arg("perfData")=NoPerfData)
 		.def("__call__", +[](ADFVariant &_this, TTTensor& _x, const SinglePointMeasurementSet& _meas, const std::vector<size_t>& _maxRanks, PerformanceData& _pd){
 			return _this(_x, _meas, _maxRanks, _pd);
@@ -315,7 +146,6 @@
 	);
 
 	enum_<uq::PolynomBasis>(m, "PolynomBasis")
->>>>>>> 9622eaed
 		.value("Hermite", uq::PolynomBasis::Hermite)
 		.value("Legendre", uq::PolynomBasis::Legendre)
 	;
