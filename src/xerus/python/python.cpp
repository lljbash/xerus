--- conflicted
+++ resolved
@@ -10,13 +10,9 @@
     m.attr("VERSION_REVISION") = VERSION_REVISION;
     m.attr("VERSION_COMMIT") = VERSION_COMMIT;
 
-<<<<<<< HEAD
     expose_indexedTensors(m);
 //    expose_factorizations(m);
-=======
-    /* expose_indexedTensors(m); */
-    /* expose_factorizations(m); */
->>>>>>> 8211acf9
+
     expose_tensor(m);
     expose_tensorNetwork(m);
     expose_ttnetwork(m);
