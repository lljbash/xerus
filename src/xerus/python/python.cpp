// Xerus - A General Purpose Tensor Library
// Copyright (C) 2014-2019 Benjamin Huber and Sebastian Wolf.
//
// Xerus is free software: you can redistribute it and/or modify
// it under the terms of the GNU Affero General Public License as published
// by the Free Software Foundation, either version 3 of the License,
// or (at your option) any later version.
//
// Xerus is distributed in the hope that it will be useful,
// but WITHOUT ANY WARRANTY; without even the implied warranty of
// MERCHANTABILITY or FITNESS FOR A PARTICULAR PURPOSE. See the
// GNU Affero General Public License for more details.
//
// You should have received a copy of the GNU Affero General Public License
// along with Xerus. If not, see <http://www.gnu.org/licenses/>.
//
// For further information on Xerus visit https://libXerus.org
// or contact us at contact@libXerus.org.

/**
 * @file
 * @brief Definition of the python bindings.
 */

#include "misc.h"

<<<<<<< HEAD
// TODO get_copy() wrapper in python correct manner
BOOST_PYTHON_MODULE(xerus) {
	using namespace xerus;

	import_array(); // for numpy

	bool show_user_defined = true;
	bool show_signatures = false;
	docstring_options doc_options(show_user_defined, show_signatures);

	// xerus version
	scope().attr("VERSION_MAJOR") = VERSION_MAJOR;
	scope().attr("VERSION_MINOR") = VERSION_MINOR;
	scope().attr("VERSION_REVISION") = VERSION_REVISION;
	scope().attr("VERSION_COMMIT") = VERSION_COMMIT;

	VECTOR_TO_PY(size_t, "IntegerVector");
	VECTOR_TO_PY(double, "DoubleVector");

	expose_indexedTensors();
	expose_factorizations();
	expose_tensor();
	expose_tensorNetwork();
	expose_ttnetwork();
	expose_htnetwork();

	expose_leastSquaresAlgorithms();
	expose_recoveryAlgorithms();

	expose_misc();
=======

PYBIND11_MODULE(xerus, m) {
	m.doc() = "\
The `xerus` library is a general purpose library for numerical calculations with higher order tensors, Tensor-Train Decompositions / Matrix Product States and general Tensor Networks.\n\
The focus of development was the simple usability and adaptibility to any setting that requires higher order tensors or decompositions thereof.\n\
\n\
The key features include:\n\
* Modern code and concepts incorporating many features of the `C++11` standard.\n\
* Full python bindings with very similar syntax for easy transitions from and to c++.\n\
* Calculation with tensors of arbitrary orders using an intuitive Einstein-like notation `A(i,j) = B(i,k,l) * C(k,j,l);`.\n\
* Full implementation of the Tensor-Train decompositions (MPS) with all neccessary capabilities (including Algorithms like ALS, ADF and CG).\n\
* Lazy evaluation of (multiple) tensor contractions featuring heuristics to automatically find efficient contraction orders.\n\
* Direct integration of the `blas` and `lapack`, as high performance linear algebra backends.\n\
* Fast sparse tensor calculation by usage of the `suiteSparse` sparse matrix capabilities.\n\
* Capabilites to handle arbitrary Tensor Networks.\n\
";

	// xerus version
	m.attr("VERSION_MAJOR") = VERSION_MAJOR;
	m.attr("VERSION_MINOR") = VERSION_MINOR;
	m.attr("VERSION_REVISION") = VERSION_REVISION;
	m.attr("VERSION_COMMIT") = VERSION_COMMIT;

	expose_indexedTensors(m);
	expose_factorizations(m);

	expose_tensor(m);
	expose_tensorNetwork(m);
	expose_ttnetwork(m);
	expose_htnetwork(m);

	expose_leastSquaresAlgorithms(m);
	expose_recoveryAlgorithms(m);

	expose_misc(m);
>>>>>>> 9622eaed
}<|MERGE_RESOLUTION|>--- conflicted
+++ resolved
@@ -24,38 +24,6 @@
 
 #include "misc.h"
 
-<<<<<<< HEAD
-// TODO get_copy() wrapper in python correct manner
-BOOST_PYTHON_MODULE(xerus) {
-	using namespace xerus;
-
-	import_array(); // for numpy
-
-	bool show_user_defined = true;
-	bool show_signatures = false;
-	docstring_options doc_options(show_user_defined, show_signatures);
-
-	// xerus version
-	scope().attr("VERSION_MAJOR") = VERSION_MAJOR;
-	scope().attr("VERSION_MINOR") = VERSION_MINOR;
-	scope().attr("VERSION_REVISION") = VERSION_REVISION;
-	scope().attr("VERSION_COMMIT") = VERSION_COMMIT;
-
-	VECTOR_TO_PY(size_t, "IntegerVector");
-	VECTOR_TO_PY(double, "DoubleVector");
-
-	expose_indexedTensors();
-	expose_factorizations();
-	expose_tensor();
-	expose_tensorNetwork();
-	expose_ttnetwork();
-	expose_htnetwork();
-
-	expose_leastSquaresAlgorithms();
-	expose_recoveryAlgorithms();
-
-	expose_misc();
-=======
 
 PYBIND11_MODULE(xerus, m) {
 	m.doc() = "\
@@ -91,5 +59,4 @@
 	expose_recoveryAlgorithms(m);
 
 	expose_misc(m);
->>>>>>> 9622eaed
 }