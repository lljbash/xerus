--- conflicted
+++ resolved
@@ -1,6 +1,5 @@
 #include "misc.h"
 
-<<<<<<< HEAD
 void expose_tensorNetwork(module& m) {
     class_<TensorNetwork>(m, "TensorNetwork")
         .def(init<>())
@@ -74,98 +73,7 @@
         .def_readonly("external", &TensorNetwork::Link::external)
         .def("links", &TensorNetwork::Link::links)
     ;
-=======
-void expose_tensorNetwork() {
-	VECTOR_TO_PY(TensorNetwork::Link, "LinkVector");
-	VECTOR_TO_PY(TensorNetwork::TensorNode, "TensorNetworkNodeVector");
-	// TODO allow modification of the network
-	{ scope TN_scope =
-		class_<TensorNetwork>("TensorNetwork")
-			.def(init<Tensor>())
-			.def(init<const TensorNetwork &>())
-			.add_property("dimensions", +[](TensorNetwork &_A) {
-				return _A.dimensions;
-			})
-			.def("degree", +[](const TensorNetwork& _A){
-				XERUS_LOG(warning, "TensorNetwork::degree() is deprecated and will be removed in a future version. Use TensorNetwork::order() instead.");
-				return _A.order();
-			})
-			.def("order", &TensorNetwork::order)
-			.def("datasize", &TensorNetwork::datasize)
-			.add_property("nodes", +[](TensorNetwork &_this){
-				return _this.nodes;
-			})
-			.def("node", +[](TensorNetwork &_this, size_t _i) {
-				return _this.nodes[_i];
-			})
-			.add_property("externalLinks", +[](TensorNetwork &_this){
-				return _this.externalLinks;
-			})
-			.def("__call__", +[](TensorNetwork &_this, const std::vector<Index> &_idx){
-				return  new xerus::internal::IndexedTensor<TensorNetwork>(std::move(_this(_idx)));
-			}, return_value_policy<manage_new_object, with_custodian_and_ward_postcall<0, 1>>() )
-			.def(self * other<value_t>())
-			.def(other<value_t>() * self)
-			.def(self / other<value_t>())
-			.def("__getitem__", +[](TensorNetwork &_this, size_t _i) {
-				if (_i >= misc::product(_this.dimensions)) {
-					PyErr_SetString(PyExc_IndexError, "Index out of range");
-					throw_error_already_set();
-				}
-				return _this[_i];
-			})
-			.def("__getitem__", +[](TensorNetwork &_this, std::vector<size_t> _idx) {
-				return _this[_idx];
-			})
-// 			.def("reshuffle_nodes", +[](TensorNetwork &_this, boost::python::object _f) { //TODO
-// 				_this.reshuffle_nodes(_f);
-// 			})
-			.def("require_valid_network", +[](TensorNetwork &_this) {
-				_this.require_valid_network();
-			})
-			.def("require_correct_format", &TensorNetwork::require_correct_format)
-			.def("swap_external_links", &TensorNetwork::swap_external_links)
-			.def("round_edge", &TensorNetwork::round_edge)
-			.def("transfer_core", &TensorNetwork::transfer_core,
-				(arg("from"), arg("to"), arg("allowRankReduction")=true)
-			)
-			.def("reduce_representation", &TensorNetwork::reduce_representation)
-			.def("find_common_edge",
-				+[](TensorNetwork &_this, size_t _nodeA, size_t _nodeB){
-					const auto result = _this.find_common_edge(_nodeA, _nodeB);
-					return boost::python::make_tuple(result.first, result.second);
-				}
-			)
-			.def("sanitize", &TensorNetwork::sanitize)
-			.def("fix_mode", &TensorNetwork::fix_mode)
-			.def("remove_slate", &TensorNetwork::remove_slate)
-			.def("resize_mode", &TensorNetwork::resize_mode,
-				(arg("mode"), arg("newDimension"), arg("cutPosition")=~0ul)
-			)
-			.def("contract", static_cast<void (TensorNetwork::*)(size_t, size_t)>(&TensorNetwork::contract))
-			.def("contract", static_cast<size_t (TensorNetwork::*)(const std::set<size_t>&)>(&TensorNetwork::contract)) //TODO write converter
-			.def("contraction_cost", &TensorNetwork::contraction_cost)
-			.def("draw", &TensorNetwork::draw)
-			.def("frob_norm", &TensorNetwork::frob_norm)
-		;
 
-		class_<TensorNetwork::TensorNode>("TensorNode")
-			.def("size", &TensorNetwork::TensorNode::size)
-			.def("order", &TensorNetwork::TensorNode::order)
-// 			.def_readonly("erased", &TensorNetwork::TensorNode::erased) // internal
-// 			.def("erase", &TensorNetwork::TensorNode::erase) // internal
-			.add_property("tensorObject", +[](TensorNetwork::TensorNode &_this)->object{
-				if (_this.tensorObject) {
-					return object(_this.tensorObject.get());
-				} else {
-					return object(); // aka none
-				}
-			})
-			.add_property("neighbors", +[](TensorNetwork::TensorNode &_this){
-				return _this.neighbors;
-			})
-		;
->>>>>>> a70657b7
 
     /* variable_argument_member_to_tuple_wrapper("TensorNetwork.__call__", "TensorNetworkCallOperator"); */
 }