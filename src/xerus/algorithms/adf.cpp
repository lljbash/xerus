--- conflicted
+++ resolved
@@ -106,14 +106,10 @@
 			for (size_t j = degree; j > 0; --j) {
 				REQUIRE(measurments.positions[_a][j-1].size == measurments.positions[_b][j-1].size, "IE: " << _a << " " << _b << " | " << measurments.positions[_a][j-1].size << " vs " << measurments.positions[_b][j-1].size);
 				for(size_t k = 0; k < measurments.positions[_a][j-1].size; ++k) {
-<<<<<<< HEAD
 					if(j == 1) {
 						if(compZeroFirstNonZero.get()[_a] > compZeroFirstNonZero.get()[_b]) { return true; } 
 						else if(compZeroFirstNonZero.get()[_a] < compZeroFirstNonZero.get()[_b]) { return false; }
 					}
-					
-=======
->>>>>>> fb16d560
 					if (measurments.positions[_a][j-1].cat(k) < measurments.positions[_b][j-1].cat(k)) { return true; }
 					if (measurments.positions[_a][j-1].cat(k) > measurments.positions[_b][j-1].cat(k)) { return false; }
 				}
