--- conflicted
+++ resolved
@@ -90,26 +90,14 @@
 		baseR.move_core(baseR.degree()-1, true);
 		
 		std::vector<FullTensor> rightStackUV;
-<<<<<<< HEAD
-		rightStackUV.emplace_back(Tensor::ones({1,1}));
-		for (size_t i = _base.degree()-1; i>0; --i) {
-=======
 		rightStackUV.push_back(Tensor::ones({1,1}));
 		for (size_t i=baseL.degree()-1; i>0; --i) {
->>>>>>> a4e3e3b0
 			FullTensor newRight;
 			newRight(i1,i2) = baseL.get_component(i)(i1,r,j1) * _direction.get_component(i)(i2,r,j2) * rightStackUV.back()(j1,j2);
 			rightStackUV.emplace_back(std::move(newRight));
 		}
 		FullTensor left(Tensor::ones({1,1}));
 		
-<<<<<<< HEAD
-		// Project onto the single components
-		TTTensor baseCpy(_base);
-		for (size_t i = 0; i < _base.degree(); ++i) {
-			FullTensor V;
-			V(i1, r, j1) =  left(i1,i2) * _direction.get_component(i)(i2,r,j2) * rightStackUV.back()(j1,j2);
-=======
 		// project onto the single components
 		for (size_t i=0; i<baseR.degree(); ++i) {
 			FullTensor V;
@@ -118,50 +106,12 @@
 				// P^- part
 				V(i1,r,j1) = V(i1,r,j1) - V(i1,s,j2) * baseL.get_component(i)(i2,s,j2) * baseL.get_component(i)(i2,r,j1);
 			}
->>>>>>> a4e3e3b0
 			components.emplace_back(std::move(V));
 			if (i<baseR.degree()-1) {
 				left(j1,j2) = left(i1,i2) * baseR.get_component(i)(i1,r,j1) * _direction.get_component(i)(i2,r,j2);
 			}
 			rightStackUV.pop_back();
 		}
-<<<<<<< HEAD
-		
-		TTTensor realFullprojectedDirectionBefore = change_direction(_base);
-		
-		FullTensor fullprojectedDirectionBefore = Tensor::ones({1});
-		for(const FullTensor& comp : components) {
-			     fullprojectedDirectionBefore(i1&2, i2, r) = fullprojectedDirectionBefore(i1&1, s) * comp(s, i2, r);
-		}
-		
-		
-		// orthogonalize with regard  to _base
-		FullTensor movedPart({1,1});
-		for (size_t i=_base.degree(); i>0; --i) {
-			const size_t curr = i-1;
-			const Tensor &UComp =  _base.get_component(curr);
-			components[curr](i1,r,j1) = components[curr](i1,r,j1) + UComp(i1,r,s) * movedPart(s,j1);
-			if (curr > 0) {
-				movedPart(i1,i2) = components[curr](i1,r,j1) * UComp(i2,r,j1);
-				components[curr](i1,r,j1) = components[curr](i1,r,j1) - movedPart(i1,i2) * UComp(i2,r,j1);
-			}
-		}
-		
-		
-		TTTensor realFullprojectedDirectionAfter = change_direction(_base);
-		
-		REQUIRE(frob_norm(realFullprojectedDirectionBefore - realFullprojectedDirectionAfter) < 1e-10, "IE: " << frob_norm(realFullprojectedDirectionBefore - realFullprojectedDirectionAfter));
-		LOG(bla, frob_norm(realFullprojectedDirectionBefore - realFullprojectedDirectionAfter));
-		
-		FullTensor fullprojectedDirectionAfter = Tensor::ones({1});
-		for(const FullTensor& comp : components) {
-			     fullprojectedDirectionAfter(i1&2, i2, r) = fullprojectedDirectionAfter(i1&1, s) * comp(s, i2, r);
-		}
-		REQUIRE(frob_norm(fullprojectedDirectionBefore - fullprojectedDirectionAfter) < 1e-10, "IE: " << frob_norm(fullprojectedDirectionBefore - fullprojectedDirectionAfter));
-
-		LOG(bla, "passed");
-=======
->>>>>>> a4e3e3b0
 	}
 	
 	TTTangentVector& TTTangentVector::operator+=(const TTTangentVector& _rhs) {
