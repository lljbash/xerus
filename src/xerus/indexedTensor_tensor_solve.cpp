--- conflicted
+++ resolved
@@ -41,47 +41,6 @@
 		_a.assign_indices();
 		_b.assign_indices();
 		
-<<<<<<< HEAD
-        IF_CHECK( _x.check_indices(false); )
-        
-        REQUIRE(!_x.tensorObjectReadOnly->is_sparse() && !_b.tensorObjectReadOnly->is_sparse(), "At the moment we only allow dense Tensors in solve.");
-        #ifdef _CHECK
-            for(size_t i = 0; i < bAssIndices.numIndices; ++i) {
-                REQUIRE(!bAssIndices.indexOpen[i] || contains(AAssIndices.indices, bAssIndices.indices[i]), "Every open index of b must be contained in A.");
-                REQUIRE(!contains(_x.indices, bAssIndices.indices[i]), "x and b must not have indices in common.");
-            }
-        #endif
-        
-        // If possible we don't want to reorder A
-        std::vector<Index> orderA;
-        std::vector<Index> orderB;
-        std::vector<Index> orderX;
-        std::vector<size_t> dimensionsA;
-        std::vector<size_t> dimensionsB;
-        std::vector<size_t> dimensionsX;
-        
-        size_t dimensionsCount = 0;
-        for(const Index& idx : _a.indices) {
-            if(misc::contains(_b.indices, idx)) {
-                orderA.push_back(idx);
-                orderB.push_back(idx);
-                for(size_t i = 0; i < idx.span; ++i) {
-                    dimensionsA.push_back(_a.tensorObjectReadOnly->dimensions[dimensionsCount]);
-                    dimensionsB.push_back(_a.tensorObjectReadOnly->dimensions[dimensionsCount]);
-                    dimensionsCount++;
-                }
-            } else {
-                orderX.push_back(idx);
-                for(size_t i = 0; i < idx.span; ++i) {
-                    dimensionsX.push_back(_a.tensorObjectReadOnly->dimensions[dimensionsCount++]);
-                }
-            }
-        }
-        orderA.insert(orderA.end(), orderX.begin(), orderX.end());
-        dimensionsA.insert(dimensionsA.end(), dimensionsX.begin(), dimensionsX.end());
-        
-        //We need tmp objects for A and b, because Lapacke wants to destroys the input
-=======
 //         IF_CHECK( _x.check_indices(false); )
 		
 		REQUIRE(!_x.tensorObjectReadOnly->is_sparse() && !_b.tensorObjectReadOnly->is_sparse(), "At the moment we only allow dense Tensors in solve.");
@@ -110,7 +69,7 @@
 				}
 			} else {
 				orderX.push_back(idx);
-				for(size_t i=0; i< (size_t) idx.span; ++i) {
+				for(size_t i = 0; i < idx.span; ++i) {
 					dimensionsX.push_back(_a.tensorObjectReadOnly->dimensions[dimensionsCount++]);
 				}
 			}
@@ -119,7 +78,6 @@
 		dimensionsA.insert(dimensionsA.end(), dimensionsX.begin(), dimensionsX.end());
 		
 		//We need tmp objects for A and b, because Lapacke wants to destroys the input
->>>>>>> 4bbea5f1
 		internal::IndexedTensor<Tensor> tmpA(new Tensor(std::move(dimensionsA), Tensor::Representation::Dense, Tensor::Initialisation::None), orderA, true);
 		evaluate(std::move(tmpA), std::move(_a));
 		tmpA.tensorObject->ensure_own_data();
