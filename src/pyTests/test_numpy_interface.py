--- conflicted
+++ resolved
@@ -71,32 +71,6 @@
 		self.assertLessEqual(xe.frob_norm(A - B), 1e-12)
 		# self.assertEqual(A, B)
 
-<<<<<<< HEAD
-class TestNumpyInterface(unittest.TestCase):
-	def setUp(self):
-		self.dimension = [10, 15, 20]
-		self.ranks = [1, 8, 4, 1]
-
-	def test_to_ndarray(self):
-		ten = xe.TTTensor.random(self.dimension, self.ranks[1:-1])
-		for lia in range(ten.degree()):
-			comp_ten = ten.get_component(lia)
-			comp_dim = comp_ten.dimensions
-			comp_nd = comp_ten.to_ndarray()
-			for (i, j, k) in ranges(*comp_dim):
-				self.assertEqual(comp_ten[[i,j,k]], comp_nd[i,j,k])
-
-	def test_from_ndarray(self):
-		arr = np.random.randn(50,50)
-		ten = xe.Tensor.from_ndarray(arr)
-		for lia in range(arr.shape[0]):
-			for lib in range(arr.shape[1]):
-				self.assertEqual(ten[[lia, lib]], arr[lia,lib])
-
-
-if __name__ == '__main__':
-	unittest.main()
-=======
 	return name, test
 
 
@@ -107,5 +81,4 @@
 	return type("TestNumpyInterface", (unittest.TestCase,), odir)
 
 
-TestNumpyInterface = build_TestNumpyInterface(0, 20)
->>>>>>> 9622eaed
+TestNumpyInterface = build_TestNumpyInterface(0, 20)