--- conflicted
+++ resolved
@@ -25,19 +25,6 @@
 using namespace xerus;
 
 
-<<<<<<< HEAD
-UNIT_TEST(Algorithm, adf_completion,
-	const size_t D = 15;
-	const size_t N = 2;
-	const size_t R = 3;
-	const size_t CS = 2; 
-// 	std::random_device rd;
-// 	std::mt19937_64 rnd(rd());
-	std::mt19937_64 rnd;
-	std::uniform_int_distribution<size_t> dist(0, N-1);
-	std::uniform_real_distribution<value_t> distF(-0.5 ,0.5);
-	TTTensor trueSolution = TTTensor::random(std::vector<size_t>(D, N), std::vector<size_t>(D-1, R), rnd, distF);
-=======
 UNIT_TEST(Algorithm, adf_inverse_index_ratios,
 	const size_t D = 10;
 	const size_t N = 10;
@@ -48,7 +35,6 @@
 	std::uniform_int_distribution<size_t> dist(0, N-1);
 	std::uniform_real_distribution<value_t> distF(-1.0, 1.0);
 	
->>>>>>> c7a27829
 	std::vector<SinglePointMeasurment> measurements;
 	std::set<SinglePointMeasurment, SinglePointMeasurment::Comparator> measSet;
 	
@@ -71,21 +57,8 @@
 	}
 
 	measurements.insert(measurements.end(), measSet.begin(), measSet.end());
-<<<<<<< HEAD
-// 	LOG(bla, "Set size " << measurements.size() << " should be " << D*N*CS*R*R << " measured quotient " << double(D*N*CS*R*R)/(double) misc::pow(N, D));
-	
-// 	examples::completion::inverse_index_ratios(measurements);
-	trueSolution.measure(measurements);
-// 	bool test = true;
-// 	for (const SinglePointMeasurment &m : measurements) {
-// 		test = test && misc::approx_equal(m.value, trueSolution[m.positions], 1e-10);
-// 	}
-// 	TEST(test);
-	
-=======
 	examples::completion::inverse_index_ratios(measurements);
 
->>>>>>> c7a27829
 	std::vector<SinglePointMeasurment> ctrSet = SinglePointMeasurment::create_set(D, N, D*N*CS*R*R, rnd);
 	examples::completion::inverse_index_ratios(ctrSet);
 	
@@ -95,12 +68,7 @@
 	}
 	ctrNorm = std::sqrt(ctrNorm);
 	
-<<<<<<< HEAD
-// 	TTTensor X = TTTensor::ones(std::vector<size_t>(D, N));
-	TTTensor X = TTTensor::random(std::vector<size_t>(D, N), std::vector<size_t>(D-1, R), rnd, distF);
-=======
 	TTTensor X = TTTensor::ones(std::vector<size_t>(D, N));
->>>>>>> c7a27829
 	
 	PerformanceData perfData([&](const TTTensor& _x){
 		value_t ctrValue = 0.0;
@@ -110,15 +78,7 @@
 		return std::sqrt(ctrValue)/ctrNorm;
 	}, true, false);
 	
-<<<<<<< HEAD
-	PerformanceData perfData(true);
-	
-// 	ADF(X, RankOneMeasurmentSet(SinglePointMeasurmentSet(measurements), X.dimensions), std::vector<size_t>(D-1, R), perfData);
-// 	ADF(X, SinglePointMeasurmentSet(measurements), std::vector<size_t>(D-1, R), perfData);
-	iht(X, SinglePointMeasurmentSet(measurements), perfData);
-=======
 	ADF(X, SinglePointMeasurmentSet(measurements), std::vector<size_t>(D-1, R), perfData);
->>>>>>> c7a27829
 	
 	value_t ctrValue = 0.0;
 	for(const SinglePointMeasurment& meas : ctrSet) {
