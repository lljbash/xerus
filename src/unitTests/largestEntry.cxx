// Xerus - A General Purpose Tensor Library
// Copyright (C) 2014-2015 Benjamin Huber and Sebastian Wolf. 
// 
// Xerus is free software: you can redistribute it and/or modify
// it under the terms of the GNU Affero General Public License as published
// by the Free Software Foundation, either version 3 of the License,
// or (at your option) any later version.
// 
// Xerus is distributed in the hope that it will be useful,
// but WITHOUT ANY WARRANTY; without even the implied warranty of
// MERCHANTABILITY or FITNESS FOR A PARTICULAR PURPOSE. See the
// GNU Affero General Public License for more details.
// 
// You should have received a copy of the GNU Affero General Public License
// along with Xerus. If not, see <http://www.gnu.org/licenses/>.
//
// For further information on Xerus visit https://libXerus.org 
// or contact us at contact@libXerus.org.


#include<xerus.h>

#include "../../include/xerus/misc/test.h"
using namespace xerus;

// UNIT_TEST(Test, bla,
// 	Index i,j,k,l;
// 	FullTensor U({2,2});
// 	FullTensor S({2,2});
// 	FullTensor Vt({2,2});
// 	
// 	double eps = 0.001;
// 	
// 	U[{0,0}] = eps;
// 	U[{0,1}] = std::sqrt(1-eps*eps);
// 	U[{1,0}] = std::sqrt(1-eps*eps);
// 	U[{1,1}] = -eps;
// 	
// 	S[{0,0}] = 1/(eps*eps);
// 	S[{1,1}] = 1/(1-eps*eps);
// 	
// 	Vt[{0,0}] = eps;
// 	Vt[{0,1}] = std::sqrt(1-eps*eps);
// 	Vt[{1,0}] = -std::sqrt(1-eps*eps);
// 	Vt[{1,1}] = eps;
// 	
// 	LOG(test, "U: " << std::endl << U.to_string());
// 	LOG(test, "S: " << std::endl << S.to_string());
// 	LOG(test, "Vt: " << std::endl << Vt.to_string());
// 	
// 	
// 	
// 	FullTensor UU;
// 	UU(i,k) = U(j,i) * U(j,k);
// 	LOG(test, "UU: " << std::endl << UU.to_string());
// 	
// 	UU(i,k) = U(i,j) * U(k,j);
// 	LOG(test, "UU: " << std::endl << UU.to_string());
// 	
// 	FullTensor X;
// 	
// 	X(i,l) = U(i,j)*S(j,k)*Vt(k,l);
// 	LOG(test, "X: " << std::endl << X.to_string());
// 	
// 	FullTensor M, P, L;
// 	(M(i,j), L(j,k), P(k,l)) = SVD(X(i,l), 1/(1-eps*eps)); 
// 	
// 	LOG(test, "M: " << std::endl << M.to_string());
// 	LOG(test, "L: " << std::endl << L.to_string());
// 	LOG(test, "P: " << std::endl << P.to_string());
// 	
// 	
// 	X(i,l) = M(i,j)* L(j,k)* P(k,l);
// 	
// 	LOG(test, "X: " << std::endl << X.to_string());
// )

UNIT_TEST(Algorithm, largestEntry,
    //Random numbers
    std::mt19937_64 rnd;
    rnd.seed(73);
	std::normal_distribution<value_t> dist (0.0, 1.0);
	std::uniform_int_distribution<size_t> dimDist(1,8);
<<<<<<< HEAD
	std::uniform_int_distribution<size_t> rankDist(1,5);
=======
	std::uniform_int_distribution<size_t> rankDist(1,6);
>>>>>>> 3b2152a9
    
	const size_t D = 12;
	
	for(size_t k = 0; k < 10; ++k) {
		std::vector<size_t> stateDims;
		stateDims.push_back(dimDist(rnd));
		
		std::vector<size_t> ranks;
		
		for(size_t d = 2; d <= D; ++d) {
			stateDims.push_back(dimDist(rnd));
			ranks.push_back(rankDist(rnd));
			REQUIRE(d == stateDims.size() && d == ranks.size()+1, "IE");
			
			TTTensor X = TTTensor::construct_random(stateDims, ranks, rnd, dist);
			X /= X.frob_norm();
			
			FullTensor fullX(X);
			
			size_t posA = 0, posB = 0;
			for(size_t i = 1; i < fullX.size; ++i) {
				if(std::abs(fullX[i]) >= std::abs(fullX[posA])) {
					posB = posA;
					posA = i;
				}
				else if(std::abs(fullX[i]) >= std::abs(fullX[posB])) {
					posB = i;
				}
			}
			LOG(largestEntry, "Largest entries are: " << fullX[posA] << " and " << fullX[posB] << " at " << posA << " and " << posB);
			
			double alpha = std::abs(fullX[posB]/fullX[posA]);
			double Xn = std::abs(fullX[posA]);
			
			size_t position = X.find_largest_entry(alpha, Xn);
			
			LOG(largestEntry, "Result: " << fullX[position] << " vs " << fullX[posA] << " at positions " << position << " and " << posA);
			TEST(position == posA);
			if(position != posA) {
				LOG(omg, fullX.to_string());
			}
		}
	}
)

/*
UNIT_TEST(Algorithm, largestEntryData,
    //Random numbers
	std::random_device rd;
    std::mt19937_64 rnd(rd());
// 	std::uniform_real_distribution<value_t> dist(0.0, 1.0);
	std::normal_distribution<value_t> dist(0.0, 1.0);
    
	const size_t d = 16;
	
	// 1267206426 - boeser seed fuer uniform_real_distribution(0.0, 1.0), 2^16 rank 4
	
	std::ofstream out("largestEntry.dat", std::ios::app);
	
	for(size_t k = 0; k < 10000; ++k) {
		size_t seed = rd();
		rnd.seed(seed);
		std::vector<size_t> stateDims(d,2);
		std::vector<size_t> ranks(d-1,4);
		
		TTTensor X = TTTensor::construct_random(stateDims, ranks, rnd, dist);
// 		TTTensor X = examples::peaking_diagonals(d, 2);
		X /= X.frob_norm();
		
		FullTensor fullX(X);
		
		size_t posA = 0, posB = 0;
		for(size_t i = 1; i < fullX.size; ++i) {
			if(std::abs(fullX[i]) >= std::abs(fullX[posA])) {
				posB = posA;
				posA = i;
			}
			else if(std::abs(fullX[i]) >= std::abs(fullX[posB])) {
				posB = i;
			}
		}
// 		LOG(largestEntry, "Largest entries are: " << fullX[posA] << " and " << fullX[posB] << " at " << posA << " and " << posB);
		
		double alpha = std::abs(fullX[posB]/fullX[posA]); // 0.5;
		TTTensor origX(X);
		misc::TimeMeasure clock;
		
		
		for (size_t o=0; o<=30; ++o) {
			try {
				double xfactor = o==30? 1000 : misc::pow(1.1, o)/misc::pow(1.1, 9);
				double Xn = std::abs(fullX[posA])*xfactor;
				X = origX;
				double tau = (1-alpha)*alpha*Xn*Xn/(2.0*double(d-1));
// 				LOG(largestEntry, alpha << " >> " << tau);
				
				size_t maxRank = 0;
				size_t rankSum = 0;
				clock.step();
				while(misc::sum(X.ranks()) >= d) {
					X = TTTensor::entrywise_product(X, X);
// 					LOG(largestEntry, "Before ST: " << X.ranks() << " --- " << X.frob_norm());
					X.soft_threshold(tau, true);
// 					LOG(largestEntry, "After ST: " << X.ranks() << " --- " << X.frob_norm());
					maxRank = std::max(maxRank, misc::max(X.ranks()));
					rankSum += misc::sum(X.ranks());
					
					Xn = std::max(0.0, (1-(1-alpha)*alpha/2.0))*Xn*Xn;
					double fNorm = X.frob_norm();
					Xn /= fNorm;
					X /= fNorm;
					tau = (1-alpha)*alpha*Xn*Xn/(2.0*double(d-1));
				}
				
				size_t position = 0;
				size_t factor = misc::product(stateDims);
				for(size_t c = 0; c < d; ++c) {
					factor /= stateDims[c];
					size_t maxPos = 0;
					for(size_t i = 1; i < stateDims[c]; ++i) {
						if(std::abs(X.get_component(c)[i]) > std::abs(X.get_component(c)[maxPos])) {
							maxPos = i;
						}
					}
					position += maxPos*factor;
				}
				
	// 			LOG(largestEntry, "Result: " << fullX[position] << " vs " << fullX[posA] << " at positions " << position << " and " << posA);
				std::cout << (position == posA ? '+' : '-') << std::flush;
				
				out <<  xfactor << " " << maxRank << " " << rankSum << " " << (1-std::abs(fullX[position]/fullX[posA])) << " " << clock.get() << " " << seed << std::endl;
				
	// 			alpha /= 1.1;
			} catch (const misc::generic_error &) {
				std::cout << 'F';
			}
		}
		
		std::cout << '|' << std::flush;
// 		TEST(position == posA);
// 		if(position != posA) {
// 			LOG(omg, fullX.to_string());
// 		}
	}
	out.close();
)
*/<|MERGE_RESOLUTION|>--- conflicted
+++ resolved
@@ -81,11 +81,7 @@
     rnd.seed(73);
 	std::normal_distribution<value_t> dist (0.0, 1.0);
 	std::uniform_int_distribution<size_t> dimDist(1,8);
-<<<<<<< HEAD
-	std::uniform_int_distribution<size_t> rankDist(1,5);
-=======
 	std::uniform_int_distribution<size_t> rankDist(1,6);
->>>>>>> 3b2152a9
     
 	const size_t D = 12;
 	
