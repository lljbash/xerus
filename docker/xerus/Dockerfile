FROM firemarmot/suitesparse
USER root
WORKDIR "/tmp/"

# Check Python versions
RUN python  -c'from __future__ import print_function; import sys; version = "{0}.{1}".format(*sys.version_info); print("python2-version:", version); raise SystemExit(version != "2.7")'
RUN python3 -c'import sys; version = "{0}.{1}".format(*sys.version_info); print("python3-version:", version); raise SystemExit(version != "3.6")'

# Install Xerus
RUN git clone https://git.hemio.de/xerus/xerus.git
WORKDIR "/tmp/xerus/"
<<<<<<< HEAD
RUN git checkout vmc && \
	git pull && \
	cp ./docker/xerus/config.mk . && \
=======
RUN git checkout pybind11 && \
	git pull && \
	git submodule update --init --recursive
RUN cp ./docker/xerus/config.mk . && \
>>>>>>> 9622eaed
	mkdir -p /usr/local/lib && \
	mkdir -p /usr/local/include && \
	mkdir -p /usr/local/lib/python2.7/site-packages && \
	mkdir -p /usr/local/lib/python3.6/site-packages && \
	make python2 python3 -j $(cat /tmp/NCORES_1)
RUN ls /usr/local/lib/python3.6/ && \
	make install -j $(cat /tmp/NCORES_1)

RUN mkdir -p $(python -m site --user-site) && \
	echo /usr/local/lib/python2.7/site-packages/ >$(python -m site --user-site)/xerus.pth && \
	mkdir -p $(python3 -m site --user-site) && \
	echo /usr/local/lib/python3.6/site-packages/ >$(python3 -m site --user-site)/xerus.pth
ENV LD_LIBRARY_PATH "/usr/local/lib/:$LD_LIBRARY_PATH"<|MERGE_RESOLUTION|>--- conflicted
+++ resolved
@@ -9,16 +9,10 @@
 # Install Xerus
 RUN git clone https://git.hemio.de/xerus/xerus.git
 WORKDIR "/tmp/xerus/"
-<<<<<<< HEAD
 RUN git checkout vmc && \
-	git pull && \
-	cp ./docker/xerus/config.mk . && \
-=======
-RUN git checkout pybind11 && \
 	git pull && \
 	git submodule update --init --recursive
 RUN cp ./docker/xerus/config.mk . && \
->>>>>>> 9622eaed
 	mkdir -p /usr/local/lib && \
 	mkdir -p /usr/local/include && \
 	mkdir -p /usr/local/lib/python2.7/site-packages && \
