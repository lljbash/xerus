// Xerus - A General Purpose Tensor Library
// Copyright (C) 2014-2015 Benjamin Huber and Sebastian Wolf. 
// 
// Xerus is free software: you can redistribute it and/or modify
// it under the terms of the GNU Affero General Public License as published
// by the Free Software Foundation, either version 3 of the License,
// or (at your option) any later version.
// 
// Xerus is distributed in the hope that it will be useful,
// but WITHOUT ANY WARRANTY; without even the implied warranty of
// MERCHANTABILITY or FITNESS FOR A PARTICULAR PURPOSE. See the
// GNU Affero General Public License for more details.
// 
// You should have received a copy of the GNU Affero General Public License
// along with Xerus. If not, see <http://www.gnu.org/licenses/>.
//
// For further information on Xerus visit https://libXerus.org 
// or contact us at contact@libXerus.org.

/**
 * @file
 * @brief Header file for the TensorNetwork class.
 */

#pragma once

#include "indexedTensor.h"
#include "tensor.h"
#include "misc/missingFunctions.h"

#include <map>
#include <set>
#include <memory>

namespace xerus {
    // Necessary forward declaritons
    class FullTensor;
    class SparseTensor;
    
	/** 
	* @brief Very general class used to represent arbitary tensor networks.
	* @details Used as a basis for tensor decompositions like the TTNetwork but also used for the lazy evaluation of Tensor contractions.
	*/
	class TensorNetwork {
    public:
		
		/**
		* @brief Class representing a link from a TensorNode to another node or an external index.
		*/
		class Link {
		public:
			///@brief The index of the otherNode this Link links to.
			size_t other; 
			
			///@brief IndexPosition on the other node or index of external index.
			size_t indexPosition;
			
			///@brief Dimension of the link, always equals to other->tensorObject->dimensions[indexPosition].
			size_t dimension;
			
			///@brief Flag indicating whether this link correspond to an external index.
			bool external;
			
			Link() = default;
			Link(const Link& ) = default;
			Link(      Link&&) = default;
			
			Link(const size_t _other, const size_t _indexPos, const size_t _dim, const bool _external);
			
			Link& operator=(const Link& ) = default;
			Link& operator=(      Link&&) = default;
			
			/**
			 * @brief Checks whether this link links to a particular node
			 * @param _other the other node for which the linkage shall be checked
			 * @return TRUE if _other is the target of this Link, FALSE otherwise.
			 */
			bool links(const size_t _other) const;
		};
			
		/**
		* @brief The TensorNode class is used by the class TensorNetwork to store the componentent tensors defining the network.
		*/
		class TensorNode {
		public:
			///@brief Save slot for the tensorObject associated with this node.
			std::unique_ptr<Tensor> tensorObject;
			
			///@brief Vector of links defining the connection of this node to the network.
			std::vector<Link> neighbors;
			
			///@brief Internal Flag
			bool erased;
			
			explicit TensorNode();
			
			implicit TensorNode(const TensorNode&  _other);
			implicit TensorNode(      TensorNode&& _other);
			
			explicit TensorNode(      std::unique_ptr<Tensor>&& _tensorObject);
			
			explicit TensorNode(std::unique_ptr<Tensor>&& _tensorObject, const std::vector<Link>& _neighbors);
			explicit TensorNode(std::unique_ptr<Tensor>&& _tensorObject,       std::vector<Link>&& _neighbors);
			
			TensorNode& operator=(const TensorNode&  _other);
			TensorNode& operator=(      TensorNode&& _other);

			TensorNode strippped_copy() const;
			
			// All getters are written without the use of tensorObject so that they also work for empty nodes
			
			size_t size() const;
			
			size_t degree() const;
			
			void erase();
		};
		
		

        /*- - - - - - - - - - - - - - - - - - - - - - - - - - Member variables - - - - - - - - - - - - - - - - - - - - - - - - - - - - - - - -*/
            
        ///@brief Dimensions of the external indices, i.e. the dimensions of the tensor represented by the network.
        std::vector<size_t> dimensions;
        
        ///@brief The nodes constituting the network. The order determines the ids of the nodes.
		std::vector<TensorNode> nodes;
            
        ///@brief The open links of the network in order.
        std::vector<Link> externalLinks;
        
        ///@brief A single value representing a constant factor and/or the only entry of an order zero tensor
//         value_t factor;
        
        /*- - - - - - - - - - - - - - - - - - - - - - - - - - Constructors - - - - - - - - - - - - - - - - - - - - - - - - - - - - - - - -*/
            
        /** 
		* @brief Constructs an order zero TensorNetwork.
		* @details The order of an empty TN is zero. The network will contain one node with the single
		* entry zero.
		*/
		explicit TensorNetwork(const misc::NoCast<bool> _addZeroNode = true);
		
	protected:
		
		///@brief Internal indicator to avoid magic false
		static const misc::NoCast<bool> NoZeroNode;
		
	public:
        
        ///@brief Copy Constructor
        implicit TensorNetwork(const TensorNetwork& _cpy);
        
        ///@brief Move Constructor
        implicit TensorNetwork(TensorNetwork&& _mv);
        
		/** 
		* @brief Constructs the trivial TensorNetwork containing the given Tensor as single node.
		* @details The global factor of the TN is set to 1.0 (the tensor may still have a factor on its own).
		*/
        implicit TensorNetwork(const Tensor& _other);
        
		/** 
		* @brief Constructs the trivial TensorNetwork containing the given Tensor as single node.
		* @details The global factor of the TN is set to 1.0 (the tensor may still have a factor on its own).
		*/
        implicit TensorNetwork(Tensor&& _other);
        
		/** 
		* @brief Constructs the trivial TensorNetwork containing the given Tensor as single node.
		* @details The global factor of the TN is set to 1.0 (the tensor may still have a factor on its own).
		* The TN takes the ownership of the pointer.
		*/
        implicit TensorNetwork(std::unique_ptr<Tensor>&&  _tensor);
        
		/** 
		* @brief Constructs the trivial TensorNetwork containing a FullTensor with the given degree.
		* @details All dimensions are set equals one, the global factor of the TN is one and the only entry 
		* of the tensor is zero.
		*/
        implicit TensorNetwork(size_t _degree);
        
        ///@brief Destructor
		virtual ~TensorNetwork() {}
        
        /** 
		* @brief Returns a new copy of the network.
		* @details All dimensions are set equals one, the global factor of the TN is one and the only entry 
		* of the tensor is zero.
		*/
		virtual TensorNetwork* get_copy() const;
            
    private:
        /*- - - - - - - - - - - - - - - - - - - - - - - - - - Internal Helper functions - - - - - - - - - - - - - - - - - - - - - - - - - - - - - - - -*/
		//TODO describtion
		std::vector<Link> init_from_dimension_array();
        
		/** 
		* @brief Contracts all nodes that are not connected to any external links.
		*/
        void contract_unconnected_subnetworks();

    public:
        /*- - - - - - - - - - - - - - - - - - - - - - - - - - Standard operators - - - - - - - - - - - - - - - - - - - - - - - - - - - - - - - -*/
            
        /** 
		* @brief Explicit cast to FullTensor
		* @details Contracts the complete network into a single FullTensor
		*/
        explicit operator FullTensor() const;
        
		/** 
		* @brief Explicit cast to SparseTensor
		* @details Contracts the complete network into a single SparseTensor
		*/
        explicit operator SparseTensor() const;
            
        /** 
		* @brief Fully contract the TensorNetwork
		* @details The complete TensorNetwork is contracted. The result can be both full or sparse.
		* @returns a pointer to the resulting single Tensor.
		*/
		std::unique_ptr<Tensor> fully_contracted_tensor() const;
        
        ///@brief TensorNetworks are copy assignable.
		TensorNetwork& operator=(const TensorNetwork &_cpy);
            
        ///@brief TensorNetworks are move assignable.
		TensorNetwork& operator=(TensorNetwork &&_mv);
            
        /*- - - - - - - - - - - - - - - - - - - - - - - - - - Access - - - - - - - - - - - - - - - - - - - - - - - - - - - - - - - -*/
        /** 
		* @brief Read the value at a specific position.
		* @details This allows the efficent calculation of a single entry of the TensorNetwork, by first fixing the external dimensions
		* and then completly contracting the network. Do NOT use this as a manual cast to FullTensor (there is an explicit cast for that).
		* @param _position the position of the entry to be read assuming row-major ordering and a single node.
		* @returns the calculated value (NO reference)
		*/
        value_t operator[](const size_t _position) const;
        
		/** 
		* @brief Read the value at a specific position.
		* @details This allows the efficent calculation of a single entry of the TensorNetwork, by first fixing the external dimensions
		* and then completly contracting the network. Do NOT use this as a manual cast to FullTensor (there is an explicit cast for that).
		* @param _position the position of the entry to be read assuming a single node.
		* @returns the calculated value (NO reference)
		*/
        value_t operator[](const std::vector<size_t>& _positions) const;
        
        
        /*- - - - - - - - - - - - - - - - - - - - - - - - - - Basic arithmetics - - - - - - - - - - - - - - - - - - - - - - - - - - - - - - - -*/
    
        /** 
         * @brief Performs the entrywise multiplication with a constant @a _factor.
         * @details Internally this only results in a change in the global factor.
         * @param _factor the factor,
         * @return a reference to this TensorNetwork.
         */
        virtual void operator*=(const value_t _factor);
        
        
        /** 
         * @brief Performs the entrywise divison by a constant @a _divisor.
         * @details Internally this only results in a change in the global factor.
         * @param _divisor the divisor,
         * @return a reference to this TensorNetwork.
         */ 
        virtual void operator/=(const value_t _divisor);
        
		
        /*- - - - - - - - - - - - - - - - - - - - - - - - - - Indexing - - - - - - - - - - - - - - - - - - - - - - - - - - - - - - - -*/
		/** 
		 * @brief Indexes the TensorNetwork for read/write use.
		 * @param _args several [indices](@ref Index) determining the desired index order.
		 * @return an internal representation of an IndexedTensor(Network).
		 */
		template<typename... args>
		IndexedTensor<TensorNetwork> operator()(args... _args) {
				return IndexedTensor<TensorNetwork>(this, std::vector<Index>({_args...}), false);
		}
		
		/** 
		 * @brief Indexes the TensorNetwork for read only use.
		 * @param _args several [indices](@ref Index) determining the desired index order.
		 * @return an internal representation of an IndexedTensor(Network).
		 */
		template<typename... args>
		IndexedTensorReadOnly<TensorNetwork> operator()(args... _args) const {
				return IndexedTensorReadOnly<TensorNetwork>(this, std::vector<Index>({_args...}));
		}
		
		/** 
		 * @brief Indexes the TensorNetwork for read/write use.
		 * @param _args several [indices](@ref Index) determining the desired index order.
		 * @return an internal representation of an IndexedTensor(Network).
		 */
		IndexedTensor<TensorNetwork> operator()(const std::vector<Index> & _indices);
        
		/** 
		 * @brief Indexes the TensorNetwork for read/write use.
		 * @param _args several [indices](@ref Index) determining the desired index order.
		 * @return an internal representation of an IndexedTensor(Network).
		 */
        IndexedTensor<TensorNetwork> operator()(      std::vector<Index>&& _indices);
            
		/** 
		 * @brief Indexes the TensorNetwork for read only use.
		 * @param _args several [indices](@ref Index) determining the desired index order.
		 * @return an internal representation of an IndexedTensor(Network).
		 */
		IndexedTensorReadOnly<TensorNetwork> operator()(const std::vector<Index> & _indices) const;
        
		/** 
		 * @brief Indexes the TensorNetwork for read only use.
		 * @param _args several [indices](@ref Index) determining the desired index order.
		 * @return an internal representation of an IndexedTensor(Network).
		 */
        IndexedTensorReadOnly<TensorNetwork> operator()(      std::vector<Index>&& _indices) const;
            
		/*- - - - - - - - - - - - - - - - - - - - - - - - - - Operator specializations - - - - - - - - - - - - - - - - - - - - - - - - - - */
		/// Calculates the contraction between _me and _other and stores the result in _out. Requires that *this is the tensorObjectReadOnly of _me.
        virtual bool specialized_contraction(IndexedTensorWritable<TensorNetwork> &_out, const IndexedTensorReadOnly<TensorNetwork> &_me, const IndexedTensorReadOnly<TensorNetwork> &_other) const;
        
        /// Calculates the sum between _me and _other and stores the result in _out. Requires that *this is the tensorObjectReadOnly of _me.
		virtual bool specialized_sum(IndexedTensorWritable<TensorNetwork> &_out, const IndexedTensorReadOnly<TensorNetwork> &_me, const IndexedTensorReadOnly<TensorNetwork> &_other) const;
        
        /// Evaluates _other into _me. Requires that *this is the tensorObjectReadOnly of _me.
		virtual void specialized_evaluation(const IndexedTensorWritable<TensorNetwork> &_me, const IndexedTensorReadOnly<TensorNetwork> &_other);
            
        /*- - - - - - - - - - - - - - - - - - - - - - - - - - Miscellaneous - - - - - - - - - - - - - - - - - - - - - - - - - - - - - - - -*/
    
        /** 
		 * @brief Gets the degree of the TensorNetwork.
		 * @details The degree is defined as the number of dimensions (i.e. dimensions.size()) 
		 * and is always equal to the number of externalLinks (i.e. externalLinks.size()).
		 * @return the degree.
		 */
        size_t degree() const;
           
		/// @brief reshuffled the nodes according to the given (from, to) map
		void reshuffle_nodes(const std::map<size_t, size_t> &_map);
		
		/// @brief reshuffled the nodes according to the given function
		void reshuffle_nodes(std::function<size_t(size_t)> _f);
		
		/** 
		 * @brief Sanity check for the network.
		 * @details Checks whether all links in the network are set consistently and matching the 
		 * underlying tensor objects. Note that this only checks whether the TensorNetwork is valid
		 * not whether the additional constrains of a specific format are fullfilled. For this purpose
		 * use is_in_expected_format().
		 * @return TRUE if the sanity check passes. If not an exception is throws and the function does not return.
		 */
		bool is_valid_network() const;
        
		/** 
		 * @brief Creates a dataless copy of a subnet.
		 * @details Creates a copy of this TensorNetwork containing the specified nodes,
		 * but does not propagate the data. Instead it uses the nullptr as data for all nodes.
		 * @param _ids the indices of the nodes to be copied. 
		 * @return the new TensorNetwork.
		 */
        TensorNetwork stripped_subnet(std::set<size_t> _ids) const;
		
		/** 
		 * @brief Creates a dataless copy of a subnet.
		 * @details Creates a copy of this TensorNetwork containing the specified nodes,
		 * but does not propagate the data. Instead it uses the nullptr as data for all nodes.
		 * @param _idF a function returning true if its argument should be part of the stripped subnet. defaults to selecting all nodes.
		 * @return the new TensorNetwork.
		 */
        TensorNetwork stripped_subnet(std::function<bool(size_t)> _idF = [](size_t){ return true;}) const;
		
		
        
        
        // TODO describtion
        void swap_external_links(const size_t _i, const size_t _j);
        
        /// shuffles the external links of _lhs according to the indices of the indexedTensors
        /// lhs contains a copy of rhs, thus we have to swap the rhs.indices to resemble those of the lhs
		static void shuffle_indices(std::vector<Index> &_currentIndices, const IndexedTensorWritable<TensorNetwork> &_lhs);
		
        // TODO describtion
		static void add_network_to_network(IndexedTensorWritable<TensorNetwork> & _base, const IndexedTensorReadOnly<TensorNetwork> & _toInsert);
        
        // TODO describtion
		static void trace_out_double_indices(std::vector<Index> &_modifiedIndices, const IndexedTensorWritable<TensorNetwork> & _base);
	protected:
		/**
		 * @brief Finds the position of a single common edge between two nodes.
		 * @param _beforeA # of dimensions in nodeA before the common edge.
		 * @param _afterA # of dimensions in nodeA after the common edge.
		 * @param _beforeB # of dimensions in nodeB before the common edge.
		 * @param _afterB # of dimensions in nodeB after the common edge.
		 * @param _nodeA The node.
		 * @param _nodeB The second node.
		 */
		void identify_common_edge(size_t& _posA, size_t& _posB, Index& _ba, Index& _aa, Index& _bb, Index& _ab, const size_t _nodeA, const size_t _nodeB) const;
		
	public:
		/**
		 * @brief Thresholds the rank between two given nodes.
		 * @details The given nodes must be joined by a single edge. Both nodes are contracted and an SVD is calculated to perform the thresholding.
		 * The obtained core is contracted to nodeB, i.e. nodeA remains orthogonal in the used matrification.
		 * @param _nodeA First node that takes part in the rank thresholding. This node remains orthogonalized.
		 * @param _nodeB Second node that takes part in the rank thresholding. This nodes carries the core.
		 * @param _maxRank Maximal allowed rank.
		 * @param _eps Epsilion to be used in the SVD to determine zero singular values.
		 * @param _softThreshold Softthreshold that is to be applied.
		 * @param _preventZero Flag set to prevent the result to become the zero tensor.
		 */
		void round_edge(const size_t _nodeA, const size_t _nodeB, const size_t _maxRank, const double _eps, const double _softThreshold, const bool _preventZero);
		
		/**
		 * @brief Transfers the core from one given node to another.
		 * @details The given nodes must be joined by a single edge. A QR decomposition of the first node is calculated and the core contracted to the second one.
		 * @param _nodeA First node, which remains orthogonalized.
		 * @param _nodeB Second node, which carries the core.
		 * @param _allowRankReduction Flag indicating whether a rank revealing decomposition is to be used which allows the reduction of the rank.
		 */
		void transfer_core(const size_t _nodeA, const size_t _nodeB, const bool _allowRankReduction = true);
		
		
<<<<<<< HEAD
		/**
		 * @brief contracts all nodes that are joined by a full-rank edge.
		 * @details This reduces the overall storage requirements and can be useful to store intermediate results e.g. after fixing one of several indices.
		 */
		void reduce_representation();
		
=======
		/** 
		 * @brief Fixes a specific slate in one of the dimensions, effectively reducing the order by one.
		 * @param _dimension the dimension in which the slate shall be fixed, e.g. 0 to fix the first dimensions.
		 * @param _slatePosition the position in the corresponding dimensions that shall be used.
		 */
		void fix_slate(const size_t _dimension, const size_t _slatePosition);
>>>>>>> 72929687
		
		/**
		* contracts the nodes with indices @a _node1 and @a _node2
		* replaces node1 with the contraction and node2 with an degree-0 tensor
		*/
		void contract(size_t _nodeId1, size_t _nodeId2);
		
        // TODO describtion
		double contraction_cost(size_t _nodeId1, size_t _nodeId2);
		
		
		/**
		* contracts the nodes with indices included in the set
		* replaces all but one node with degree-0 tensor
		* @returns the id of the contracted tensor
		*/
		size_t contract(std::set<size_t> _ids);
		
		/** 
		 * @brief Calculates the frobenious norm of the TensorNetwork.
		 * @return the frobenious norm of the TensorNetwork.
		 */
		virtual value_t frob_norm() const;
		
		/** 
		 * @brief Sanity check for the TensorNetwork and if applicable for the specific format.
		 * @details Checks whether all links in the network are set consistently and matching the 
		 * underlying tensor objects. This also checks whether the additional constrains of the specific 
		 * format (if any) are fullfilled.
		 * @return TRUE if the sanity check passes. If not an exception is thrown.
		 */
		virtual bool is_in_expected_format() const;
		
		/**
		 * @brief Draws a graph representation of the TensorNetwork.
		 * @details The drawing is realized by a system call to "dot" which plots the graph structure.
		 * @param _filename path and name of the file where to save the image.
		 */
		void draw(const std::string& _filename) const;
    };
	
	/** 
	* @brief Calculates the frobenious norm of the given TensorNetwork.
	* @param _network the TensorNetwork of which the frobenious norm shall be calculated.
	* @return the frobenious norm.
	*/
    static _inline_ value_t frob_norm(const TensorNetwork& _network) { return _network.frob_norm(); }
    
    
    std::ostream &operator<<(std::ostream &_out, const TensorNetwork::Link &_rhs);
}<|MERGE_RESOLUTION|>--- conflicted
+++ resolved
@@ -129,9 +129,6 @@
         ///@brief The open links of the network in order.
         std::vector<Link> externalLinks;
         
-        ///@brief A single value representing a constant factor and/or the only entry of an order zero tensor
-//         value_t factor;
-        
         /*- - - - - - - - - - - - - - - - - - - - - - - - - - Constructors - - - - - - - - - - - - - - - - - - - - - - - - - - - - - - - -*/
             
         /** 
@@ -422,21 +419,18 @@
 		void transfer_core(const size_t _nodeA, const size_t _nodeB, const bool _allowRankReduction = true);
 		
 		
-<<<<<<< HEAD
 		/**
 		 * @brief contracts all nodes that are joined by a full-rank edge.
 		 * @details This reduces the overall storage requirements and can be useful to store intermediate results e.g. after fixing one of several indices.
 		 */
 		void reduce_representation();
 		
-=======
 		/** 
 		 * @brief Fixes a specific slate in one of the dimensions, effectively reducing the order by one.
 		 * @param _dimension the dimension in which the slate shall be fixed, e.g. 0 to fix the first dimensions.
 		 * @param _slatePosition the position in the corresponding dimensions that shall be used.
 		 */
 		void fix_slate(const size_t _dimension, const size_t _slatePosition);
->>>>>>> 72929687
 		
 		/**
 		* contracts the nodes with indices @a _node1 and @a _node2
