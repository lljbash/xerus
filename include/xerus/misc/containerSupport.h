--- conflicted
+++ resolved
@@ -24,19 +24,14 @@
 
 #pragma once
 
-#include <algorithm>
-
-<<<<<<< HEAD
-=======
 #include <vector>
 #include <set>
 #include <map>
 #include <tuple>
+#include <algorithm>
 #include <numeric>
-
 #include <iostream>
 
->>>>>>> e8e698cf
 #include "standard.h"
 #include "sfinae.h"
 #include "check.h"
