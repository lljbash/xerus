--- conflicted
+++ resolved
@@ -1,11 +1,6 @@
 // Xerus - A General Purpose Tensor Library
-<<<<<<< HEAD
-// Copyright (C) 2014-2017 Benjamin Huber and Sebastian Wolf.
+// Copyright (C) 2014-2018 Benjamin Huber and Sebastian Wolf.
 //
-=======
-// Copyright (C) 2014-2018 Benjamin Huber and Sebastian Wolf. 
-// 
->>>>>>> 7e3c1abb
 // Xerus is free software: you can redistribute it and/or modify
 // it under the terms of the GNU Affero General Public License as published
 // by the Free Software Foundation, either version 3 of the License,
